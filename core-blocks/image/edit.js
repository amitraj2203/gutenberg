/**
 * External dependencies
 */
import classnames from 'classnames';
import ResizableBox from 're-resizable';
import {
	get,
	isEmpty,
	map,
	pick,
	startCase,
	reduce,
} from 'lodash';

/**
 * WordPress dependencies
 */
import { __ } from '@wordpress/i18n';
import { Component, compose, Fragment } from '@wordpress/element';
import { getBlobByURL, revokeBlobURL } from '@wordpress/blob';
import {
	Button,
	ButtonGroup,
	IconButton,
	PanelBody,
	SelectControl,
	TextControl,
	TextareaControl,
	Toolbar,
	withNotices,
} from '@wordpress/components';
import { withSelect } from '@wordpress/data';
import {
	RichText,
	BlockControls,
	InspectorControls,
	MediaPlaceholder,
	MediaUpload,
	BlockAlignmentToolbar,
	UrlInputButton,
	PostTypeSupportCheck,
	editorMediaUpload,
} from '@wordpress/editor';
import { withViewportMatch } from '@wordpress/viewport';

/**
 * Internal dependencies
 */
import './editor.scss';
import ImageSize from './image-size';

/**
 * Module constants
 */
const MIN_SIZE = 20;

class ImageEdit extends Component {
	constructor() {
		super( ...arguments );
		this.updateAlt = this.updateAlt.bind( this );
		this.updateAlignment = this.updateAlignment.bind( this );
		this.onFocusCaption = this.onFocusCaption.bind( this );
		this.onImageClick = this.onImageClick.bind( this );
		this.onSelectImage = this.onSelectImage.bind( this );
		this.onSetHref = this.onSetHref.bind( this );
		this.updateImageURL = this.updateImageURL.bind( this );
		this.updateWidth = this.updateWidth.bind( this );
		this.updateHeight = this.updateHeight.bind( this );
		this.updateDimensions = this.updateDimensions.bind( this );

		this.state = {
			captionFocused: false,
		};
	}

	componentDidMount() {
		const { attributes, setAttributes } = this.props;
		const { id, url = '' } = attributes;

		if ( ! id && url.indexOf( 'blob:' ) === 0 ) {
			const file = getBlobByURL( url );

			if ( file ) {
				editorMediaUpload( {
					filesList: [ file ],
					onFileChange: ( [ image ] ) => {
						setAttributes( { ...image } );
					},
					allowedType: 'image',
				} );
			}
		}
	}

	componentDidUpdate( prevProps ) {
		const { id: prevID, url: prevUrl = '' } = prevProps.attributes;
		const { id, url = '' } = this.props.attributes;

		if ( ! prevID && prevUrl.indexOf( 'blob:' ) === 0 && id && url.indexOf( 'blob:' ) === -1 ) {
			revokeBlobURL( url );
		}

		if ( ! this.props.isSelected && prevProps.isSelected && this.state.captionFocused ) {
			this.setState( {
				captionFocused: false,
			} );
		}

		if ( this.props.image && this.props.image !== prevProps.image && this.props.image.data ) {
			this.updateData( this.props.image.data );
		}
	}

	onSelectImage( media ) {
		if ( ! media || ! media.url ) {
			this.props.setAttributes( {
				url: undefined,
				alt: undefined,
				id: undefined,
				caption: undefined,
				data: undefined,
			} );
			return;
		}
		this.props.setAttributes( {
			...pick( media, [ 'alt', 'id', 'caption', 'url' ] ),
			width: undefined,
			height: undefined,
		} );

		if ( media.data ) {
			this.updateData( media.data );
		}
	}

	onSetHref( value ) {
		this.props.setAttributes( { href: value } );
	}

	onFocusCaption() {
		if ( ! this.state.captionFocused ) {
			this.setState( {
				captionFocused: true,
			} );
		}
	}

	onImageClick() {
		if ( this.state.captionFocused ) {
			this.setState( {
				captionFocused: false,
			} );
		}
	}

	updateAlt( newAlt ) {
		this.props.setAttributes( { alt: newAlt } );
	}

	updateAlignment( nextAlign ) {
		const extraUpdatedAttributes = [ 'wide', 'full' ].indexOf( nextAlign ) !== -1 ?
			{ width: undefined, height: undefined } :
			{};
		this.props.setAttributes( { ...extraUpdatedAttributes, align: nextAlign } );
	}

	updateImageURL( url ) {
		this.props.setAttributes( { url, width: undefined, height: undefined } );
	}

	updateWidth( width ) {
		this.props.setAttributes( { width: parseInt( width, 10 ) } );
	}

	updateHeight( height ) {
		this.props.setAttributes( { height: parseInt( height, 10 ) } );
	}

	updateDimensions( width = undefined, height = undefined ) {
		return () => {
			this.props.setAttributes( { width, height } );
		};
	}

	getAvailableSizes() {
		return get( this.props.image, [ 'media_details', 'sizes' ], {} );
	}

	updateData( data ) {
		data = reduce( data, ( result, value, key ) => {
			key = key.replace( '_', '-' );
			result[ `data-${ key }` ] = value;

			return result;
		}, {} );

		this.props.setAttributes( { data } );
	}

	render() {
<<<<<<< HEAD
		const { attributes, setAttributes, isLargeViewport, isSelected, className, maxWidth, noticeOperations, noticeUI, toggleSelection } = this.props;
		const { url, alt, caption, align, id, href, width, height, data } = attributes;
=======
		const { attributes, setAttributes, isLargeViewport, isSelected, className, maxWidth, noticeOperations, noticeUI, toggleSelection, isRTL } = this.props;
		const { url, alt, caption, align, id, href, width, height } = attributes;
>>>>>>> 35a83991

		const controls = (
			<BlockControls>
				<BlockAlignmentToolbar
					value={ align }
					onChange={ this.updateAlignment }
				/>

				<Toolbar>
					<PostTypeSupportCheck supportKeys="media-library">
						<MediaUpload
							onSelect={ this.onSelectImage }
							type="image"
							value={ id }
							render={ ( { open } ) => (
								<IconButton
									className="components-toolbar__control"
									label={ __( 'Edit image' ) }
									icon="edit"
									onClick={ open }
								/>
							) }
						/>
					</PostTypeSupportCheck>
					<UrlInputButton onChange={ this.onSetHref } url={ href } />
				</Toolbar>
			</BlockControls>
		);

		const availableSizes = this.getAvailableSizes();

		if ( ! url ) {
			return (
				<Fragment>
					{ controls }
					<MediaPlaceholder
						icon="format-image"
						labels={ {
							title: __( 'Image' ),
							name: __( 'an image' ),
						} }
						className={ className }
						onSelect={ this.onSelectImage }
						notices={ noticeUI }
						onError={ noticeOperations.createErrorNotice }
						accept="image/*"
						type="image"
					/>
				</Fragment>
			);
		}

		const classes = classnames( className, {
			'is-transient': 0 === url.indexOf( 'blob:' ),
			'is-resized': !! width || !! height,
			'is-focused': isSelected,
		} );

		const isResizable = [ 'wide', 'full' ].indexOf( align ) === -1 && isLargeViewport;

		const getInspectorControls = ( imageWidth, imageHeight ) => (
			<InspectorControls>
				<PanelBody title={ __( 'Image Settings' ) }>
					<TextareaControl
						label={ __( 'Textual Alternative' ) }
						value={ alt }
						onChange={ this.updateAlt }
						help={ __( 'Describe the purpose of the image. Leave empty if the image is not a key part of the content.' ) }
					/>
					{ ! isEmpty( availableSizes ) && (
						<SelectControl
							label={ __( 'Source Type' ) }
							value={ url }
							options={ map( availableSizes, ( size, name ) => ( {
								value: size.source_url,
								label: startCase( name ),
							} ) ) }
							onChange={ this.updateImageURL }
						/>
					) }
					<div className="core-blocks-image__dimensions">
						<p className="core-blocks-image__dimensions__row">
							{ __( 'Image Dimensions' ) }
						</p>
						<div className="core-blocks-image__dimensions__row">
							<TextControl
								type="number"
								className="core-blocks-image__dimensions__width"
								label={ __( 'Width' ) }
								value={ width !== undefined ? width : '' }
								placeholder={ imageWidth }
								onChange={ this.updateWidth }
							/>
							<TextControl
								type="number"
								className="core-blocks-image__dimensions__height"
								label={ __( 'Height' ) }
								value={ height !== undefined ? height : '' }
								placeholder={ imageHeight }
								onChange={ this.updateHeight }
							/>
						</div>
						<div className="core-blocks-image__dimensions__row">
							<ButtonGroup aria-label={ __( 'Image Size' ) }>
								{ [ 25, 50, 75, 100 ].map( ( scale ) => {
									const scaledWidth = Math.round( imageWidth * ( scale / 100 ) );
									const scaledHeight = Math.round( imageHeight * ( scale / 100 ) );

									const isCurrent = width === scaledWidth && height === scaledHeight;

									return (
										<Button
											key={ scale }
											isSmall
											isPrimary={ isCurrent }
											aria-pressed={ isCurrent }
											onClick={ this.updateDimensions( scaledWidth, scaledHeight ) }
										>
											{ scale }%
										</Button>
									);
								} ) }
							</ButtonGroup>
							<Button
								isSmall
								onClick={ this.updateDimensions() }
							>
								{ __( 'Reset' ) }
							</Button>
						</div>
					</div>
				</PanelBody>
			</InspectorControls>
		);

		// Disable reason: Each block can be selected by clicking on it
		/* eslint-disable jsx-a11y/no-static-element-interactions, jsx-a11y/onclick-has-role, jsx-a11y/click-events-have-key-events */
		return (
			<Fragment>
				{ controls }
				<figure className={ classes }>
					<ImageSize src={ url } dirtynessTrigger={ align }>
						{ ( sizes ) => {
							const {
								imageWidthWithinContainer,
								imageHeightWithinContainer,
								imageWidth,
								imageHeight,
							} = sizes;

							// Disable reason: Image itself is not meant to be
							// interactive, but should direct focus to block
							// eslint-disable-next-line jsx-a11y/no-noninteractive-element-interactions
							const img = <img
								src={ url }
								alt={ alt }
								onClick={ this.onImageClick }
								{ ...data }
							/>;

							if ( ! isResizable || ! imageWidthWithinContainer ) {
								return (
									<div style={ { width, height } }>
										{ img }
									</div>
								);
							}

							const currentWidth = width || imageWidthWithinContainer;
							const currentHeight = height || imageHeightWithinContainer;

							const ratio = imageWidth / imageHeight;
							const minWidth = imageWidth < imageHeight ? MIN_SIZE : MIN_SIZE * ratio;
							const minHeight = imageHeight < imageWidth ? MIN_SIZE : MIN_SIZE / ratio;

							let showRightHandle = false;
							let showLeftHandle = false;

							/* eslint-disable no-lonely-if */
							// See https://github.com/WordPress/gutenberg/issues/7584.
							if ( align === 'center' ) {
								// When the image is centered, show both handles.
								showRightHandle = true;
								showLeftHandle = true;
							} else if ( isRTL ) {
								// In RTL mode the image is on the right by default.
								// Show the right handle and hide the left handle only when it is aligned left.
								// Otherwise always show the left handle.
								if ( align === 'left' ) {
									showRightHandle = true;
								} else {
									showLeftHandle = true;
								}
							} else {
								// Show the left handle and hide the right handle only when the image is aligned right.
								// Otherwise always show the right handle.
								if ( align === 'right' ) {
									showLeftHandle = true;
								} else {
									showRightHandle = true;
								}
							}
							/* eslint-enable no-lonely-if */

							return (
								<Fragment>
									{ getInspectorControls( imageWidth, imageHeight ) }
									<ResizableBox
										size={
											width && height ? {
												width,
												height,
											} : undefined
										}
										minWidth={ minWidth }
										maxWidth={ maxWidth }
										minHeight={ minHeight }
										maxHeight={ maxWidth / ratio }
										lockAspectRatio
										handleClasses={ {
											right: 'wp-block-image__resize-handler-right',
											bottom: 'wp-block-image__resize-handler-bottom',
											left: 'wp-block-image__resize-handler-left',
										} }
										enable={ {
											top: false,
											right: showRightHandle,
											bottom: true,
											left: showLeftHandle,
										} }
										onResizeStart={ () => {
											toggleSelection( false );
										} }
										onResizeStop={ ( event, direction, elt, delta ) => {
											setAttributes( {
												width: parseInt( currentWidth + delta.width, 10 ),
												height: parseInt( currentHeight + delta.height, 10 ),
											} );
											toggleSelection( true );
										} }
									>
										{ img }
									</ResizableBox>
								</Fragment>
							);
						} }
					</ImageSize>
					{ ( caption && caption.length > 0 ) || isSelected ? (
						<RichText
							tagName="figcaption"
							placeholder={ __( 'Write caption…' ) }
							value={ caption || [] }
							unstableOnFocus={ this.onFocusCaption }
							onChange={ ( value ) => setAttributes( { caption: value } ) }
							isSelected={ this.state.captionFocused }
							inlineToolbar
						/>
					) : null }
				</figure>
			</Fragment>
		);
		/* eslint-enable jsx-a11y/no-static-element-interactions, jsx-a11y/onclick-has-role, jsx-a11y/click-events-have-key-events */
	}
}

export default compose( [
	withSelect( ( select, props ) => {
		const { getMedia } = select( 'core' );
		const { getEditorSettings } = select( 'core/editor' );
		const { id } = props.attributes;
		const { maxWidth, isRTL } = getEditorSettings();

		return {
			image: id ? getMedia( id ) : null,
			maxWidth,
			isRTL,
		};
	} ),
	withViewportMatch( { isLargeViewport: 'medium' } ),
	withNotices,
] )( ImageEdit );<|MERGE_RESOLUTION|>--- conflicted
+++ resolved
@@ -198,13 +198,8 @@
 	}
 
 	render() {
-<<<<<<< HEAD
-		const { attributes, setAttributes, isLargeViewport, isSelected, className, maxWidth, noticeOperations, noticeUI, toggleSelection } = this.props;
+		const { attributes, setAttributes, isLargeViewport, isSelected, className, maxWidth, noticeOperations, noticeUI, toggleSelection, isRTL } = this.props;
 		const { url, alt, caption, align, id, href, width, height, data } = attributes;
-=======
-		const { attributes, setAttributes, isLargeViewport, isSelected, className, maxWidth, noticeOperations, noticeUI, toggleSelection, isRTL } = this.props;
-		const { url, alt, caption, align, id, href, width, height } = attributes;
->>>>>>> 35a83991
 
 		const controls = (
 			<BlockControls>
