version: 2.1

commands:
  yarn-install:
    steps:
      - restore_cache:
          name: Restore Yarn Cache
          keys:
            - yarn-v2-{{ arch }}-{{ checksum "yarn.lock" }}
      - run:
          name: Yarn Install
          command: YARN_CACHE_FOLDER=~/.cache/yarn yarn install --frozen-lockfile
      - save_cache:
          name: Save Yarn Cache
          key: yarn-v2-{{ arch }}-{{ checksum "yarn.lock" }}
          paths:
            - ~/.cache/yarn
  checkout-gutenberg:
    steps:
      - run:
          name: Checkout Gutenberg
          command: git submodule update --init --recursive
  add-jest-reporter:
    steps:
      - run:
          name: Install JUnit coverage reporter
          command: yarn add --dev jest-junit
      - run:
          name: Create reports directory
          command: mkdir reports && mkdir reports/test-results

jobs:
  checks:
    parameters:
      platform:
        type: string
        default: ""
      check-tests:
        type: boolean
        default: false
      check-correctness:
        type: boolean
        default: false
    docker:
      - image: circleci/node:8
    steps:
      - checkout
      - checkout-gutenberg
      - yarn-install
      - add-jest-reporter
      - run:
          name: Set Environment Variables
          command: |
            echo 'export CHECK_CORRECTNESS=<<parameters.check-correctness>>' >> $BASH_ENV
            echo 'export CHECK_TESTS=<<parameters.check-tests>>' >> $BASH_ENV
            echo 'export TEST_RN_PLATFORM=<<parameters.platform>>' >> $BASH_ENV
      - run:
          name: Run Checks
          command: bin/ci-checks-js.sh
          environment:
            JEST_JUNIT_OUTPUT: "reports/test-results/android-test-results.xml"
      - store_test_results:
          path: ./reports/test-results
  android-device-checks:
    docker:
    - image: circleci/android:api-28-node8-alpha
    steps:
      - checkout
      - run:
          name: Checkout Gutenberg
          command: git submodule update --init --recursive
      - yarn-install
      - add-jest-reporter
      - run:
          name: Set Environment Variables
          command: |
            echo 'export TEST_RN_PLATFORM=android' >> $BASH_ENV
            echo 'export TEST_ENV=sauce' >> $BASH_ENV
      - run:
          name: Bundle Android and Generate debug .apk file for testing
          command: yarn test:e2e:build-app:android
      - run:
          name: Upload apk to sauce labs
          command: |
            curl -u "$SAUCE_USERNAME:$SAUCE_ACCESS_KEY" -X POST -H "Content-Type: application/octet-stream" https://saucelabs.com/rest/v1/storage/automattic/Gutenberg.apk?overwrite=true --data-binary @./android/app/build/outputs/apk/debug/app-debug.apk
      - run:
          name: Run Device Tests
          command: yarn device-tests
          environment:
            JEST_JUNIT_OUTPUT: "reports/test-results/android-test-results.xml"
      - store_test_results:
          path: ./reports/test-results
  ios-device-checks:
    macos:
      xcode: "10.0"
    steps:
    - checkout
    - checkout-gutenberg
    - yarn-install
    - add-jest-reporter
    - run:
        name: Set Environment Variables
        command: |
          echo 'export TEST_RN_PLATFORM=ios' >> $BASH_ENV
          echo 'export TEST_ENV=sauce' >> $BASH_ENV
    - restore_cache:
        name: Restore Dependencies Cache
        keys:
        - dependencies-{{ checksum "react-native-aztec/ios/Cartfile.resolved" }}-{{
          checksum "yarn.lock" }}
        - dependencies-{{ checksum "react-native-aztec/ios/Cartfile.resolved" }}
        - dependencies-
    - run:
        name: Yarn preios
        command: yarn preios
    - save_cache:
        name: Save Dependencies Cache
        key: dependencies-{{ checksum "react-native-aztec/ios/Cartfile.resolved" }}-{{
          checksum "yarn.lock" }}
        paths:
        - react-native-aztec/ios/Carthage
        - ~/.rncache
    - run:
<<<<<<< HEAD
        name: Zip up .app file
        command: |
          cp ./ios/main.jsbundle ./ios/build/Gutenberg/Build/Products/Release-iphonesimulator/gutenberg.app/main.jsbundle
          cd ./ios/build/Gutenberg/Build/Products/Release-iphonesimulator/
          zip -r ./Gutenberg.app.zip ./gutenberg.app
          mv ./Gutenberg.app.zip "${CIRCLE_WORKING_DIRECTORY}/Gutenberg.app.zip"
=======
        name: Bundle iOS and Generate debug .app file for testing
        command: yarn test:e2e:build-app:ios
>>>>>>> 360a28b9
    - run:
        name: Upload .app to sauce labs
        command: |
          curl -u "$SAUCE_USERNAME:$SAUCE_ACCESS_KEY" -X POST -H "Content-Type: application/octet-stream" https://saucelabs.com/rest/v1/storage/automattic/Gutenberg.app.zip?overwrite=true --data-binary @./ios/Gutenberg.app.zip
    - run:
        name: Run Device Tests
        command: |
          yarn device-tests
        environment:
          JEST_JUNIT_OUTPUT: "reports/test-results/ios-test-results.xml"
    - store_test_results:
        path: ./reports/test-results

workflows:
  gutenberg-mobile:
    jobs:
      - checks:
          name: Check Correctness
          check-correctness: true
      - checks:
          name: Test iOS
          platform: ios
          check-tests: true
      - checks:
          name: Test Android
          platform: android
          check-tests: true
      - ios-device-checks:
          name: Test iOS on Device
      - android-device-checks:
          name: Test Android on Device<|MERGE_RESOLUTION|>--- conflicted
+++ resolved
@@ -121,17 +121,8 @@
         - react-native-aztec/ios/Carthage
         - ~/.rncache
     - run:
-<<<<<<< HEAD
-        name: Zip up .app file
-        command: |
-          cp ./ios/main.jsbundle ./ios/build/Gutenberg/Build/Products/Release-iphonesimulator/gutenberg.app/main.jsbundle
-          cd ./ios/build/Gutenberg/Build/Products/Release-iphonesimulator/
-          zip -r ./Gutenberg.app.zip ./gutenberg.app
-          mv ./Gutenberg.app.zip "${CIRCLE_WORKING_DIRECTORY}/Gutenberg.app.zip"
-=======
         name: Bundle iOS and Generate debug .app file for testing
         command: yarn test:e2e:build-app:ios
->>>>>>> 360a28b9
     - run:
         name: Upload .app to sauce labs
         command: |
