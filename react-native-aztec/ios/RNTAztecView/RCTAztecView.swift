import Aztec
import CoreServices
import Foundation
import UIKit

class RCTAztecView: Aztec.TextView {
    @objc var onBackspace: RCTBubblingEventBlock? = nil
    @objc var onChange: RCTBubblingEventBlock? = nil
    @objc var onEnter: RCTBubblingEventBlock? = nil
    @objc var onFocus: RCTBubblingEventBlock? = nil
    @objc var onBlur: RCTBubblingEventBlock? = nil
    @objc var onPaste: RCTBubblingEventBlock? = nil
    @objc var onContentSizeChange: RCTBubblingEventBlock? = nil
    @objc var onSelectionChange: RCTBubblingEventBlock? = nil
    @objc var blockType: NSDictionary? = nil {
        didSet {
            guard let block = blockType, let tag = block["tag"] as? String else {
                return
            }
            blockModel = BlockModel(tag: tag)
        }
    }
    @objc var activeFormats: NSSet? = nil {
        didSet {
            let currentTypingAttributes = formattingIdentifiersForTypingAttributes()
            for (key, value) in formatStringMap where currentTypingAttributes.contains(key) != activeFormats?.contains(value) {
                toggleFormat(format: value)
            }
        }
    }
    @objc var disableEditingMenu: Bool = false {
        didSet {
            allowsEditingTextAttributes = !disableEditingMenu
        }
    }

    override var textAlignment: NSTextAlignment {
        didSet {
            super.textAlignment = textAlignment
            defaultParagraphStyle.alignment = textAlignment
            placeholderLabel.textAlignment = textAlignment
        }
    }

    var blockModel = BlockModel(tag: "") {
        didSet {
            forceTypingAttributesIfNeeded()
        }
    }

    private var previousContentSize: CGSize = .zero

    var leftTextInset: CGFloat {
        return contentInset.left + textContainerInset.left + textContainer.lineFragmentPadding
    }

    var leftTextInsetInRTLLayout: CGFloat {
        return bounds.width - leftTextInset
    }

    var hasRTLLayout: Bool {
        return reactLayoutDirection == .rightToLeft
    }

    private(set) lazy var placeholderLabel: UILabel = {
        let label = UILabel(frame: .zero)
        label.translatesAutoresizingMaskIntoConstraints = false
        label.textAlignment = .natural
        label.font = font

        return label
    }()

    // RCTScrollViews are flipped horizontally on RTL. This messes up competelly horizontal layout contraints
    // on views inserted after the transformation.
    var placeholderPreferedHorizontalAnchor: NSLayoutXAxisAnchor {
        return hasRTLLayout ? placeholderLabel.rightAnchor : placeholderLabel.leftAnchor
    }

    // This constraint is created from the prefered horizontal anchor (analog to "leading")
    // but appending it always to left of its super view (Aztec).
    // This partially fixes the position issue originated from fliping the scroll view.
    // fixLabelPositionForRTLLayout() fixes the rest.
    private lazy var placeholderHorizontalConstraint: NSLayoutConstraint = {
        return placeholderPreferedHorizontalAnchor.constraint(
            equalTo: leftAnchor,
            constant: leftTextInset
        )
    }()

    /// If a dictation start with an empty UITextView,
    /// the dictation engine refreshes the TextView with an empty string when the dictation finishes.
    /// This helps to avoid propagating that unwanted empty string to RN. (Solving #606)
    /// on `textViewDidChange` and `textViewDidChangeSelection`
    private var isInsertingDictationResult = false

    // MARK: - Font

    /// Font family for all contents  Once this is set, it will always override the font family for all of its
    /// contents, regardless of what HTML is provided to Aztec.
    private var fontFamily: String? = nil

    /// Font size for all contents.  Once this is set, it will always override the font size for all of its
    /// contents, regardless of what HTML is provided to Aztec.
    private var fontSize: CGFloat? = nil

    /// Font weight for all contents.  Once this is set, it will always override the font weight for all of its
    /// contents, regardless of what HTML is provided to Aztec.
    private var fontWeight: String? = nil

    // MARK: - Formats

    private let formatStringMap: [FormattingIdentifier: String] = [
        .bold: "bold",
        .italic: "italic",
        .strikethrough: "strikethrough",
        .link: "link",
    ]

    override init(defaultFont: UIFont, defaultParagraphStyle: ParagraphStyle, defaultMissingImage: UIImage) {
        super.init(defaultFont: defaultFont, defaultParagraphStyle: defaultParagraphStyle, defaultMissingImage: defaultMissingImage)
        commonInit()
    }

    required init?(coder aDecoder: NSCoder) {
        super.init(coder: aDecoder)
        commonInit()
    }

    func commonInit() {
        delegate = self
        textContainerInset = .zero
        contentInset = .zero
        addPlaceholder()
        textDragInteraction?.isEnabled = false
        storage.htmlConverter.characterToReplaceLastEmptyLine = Character(.zeroWidthSpace)
        shouldNotifyOfNonUserChanges = false
        preBackgroundColor = .clear
    }

    func addPlaceholder() {
        addSubview(placeholderLabel)
        let topConstant = contentInset.top + textContainerInset.top
        NSLayoutConstraint.activate([
            placeholderHorizontalConstraint,
            placeholderLabel.topAnchor.constraint(equalTo: topAnchor, constant: topConstant),
            placeholderLabel.widthAnchor.constraint(equalTo: widthAnchor),
        ])
    }

    // MARK - View Height: Match to content height

    override func layoutSubviews() {
        super.layoutSubviews()
        fixLabelPositionForRTLLayout()
        updateContentSizeInRN()
    }

    private func fixLabelPositionForRTLLayout() {
        if hasRTLLayout {
            // RCTScrollViews are flipped horizontally on RTL layout.
            // This fixes the position of the label after "fixing" (partially) the constraints.
            placeholderHorizontalConstraint.constant = leftTextInsetInRTLLayout
        }
    }

    func updateContentSizeInRN() {
        let newSize = sizeThatFits(frame.size)

        guard previousContentSize != newSize,
            let onContentSizeChange = onContentSizeChange else {
                return
        }

        previousContentSize = newSize

        let body = packForRN(newSize, withName: "contentSize")
        onContentSizeChange(body)
    }

    // MARK: - Paste handling
    private func read(from pasteboard: UIPasteboard, uti: CFString, documentType: DocumentType) -> String? {
        guard let data = pasteboard.data(forPasteboardType: uti as String),
            let attributedString = try? NSAttributedString(data: data, options: [.documentType: documentType], documentAttributes: nil),
            let storage = self.textStorage as? TextStorage else {
                return nil
        }
        return  storage.getHTML(from: attributedString)
    }

    private func readHTML(from pasteboard: UIPasteboard) -> String? {

        if let data = pasteboard.data(forPasteboardType: kUTTypeHTML as String), let html = String(data: data, encoding: .utf8) {
            // Make sure we are not getting a full HTML DOC. We only want inner content
            if !html.hasPrefix("<!DOCTYPE html") {
                return html
            }
        }

        if let flatRTFDString = read(from: pasteboard, uti: kUTTypeFlatRTFD, documentType: DocumentType.rtfd) {
            return  flatRTFDString
        }

        if let rtfString = read(from: pasteboard, uti: kUTTypeRTF, documentType: DocumentType.rtf) {
            return  rtfString
        }

        if let rtfdString = read(from: pasteboard, uti: kUTTypeRTFD, documentType: DocumentType.rtfd) {
            return  rtfdString
        }

        return nil
    }

    private func readText(from pasteboard: UIPasteboard) -> String? {
        var text = pasteboard.string
        // Text that comes from Aztec will have paragraphSeparator instead of line feed AKA as \n. The paste methods in GB are expecting \n so this line will fix that.
        text = text?.replacingOccurrences(of: String(.paragraphSeparator), with: String(.lineFeed))
        return text
    }

    func saveToDisk(image: UIImage) -> URL? {
        let fileName = "\(ProcessInfo.processInfo.globallyUniqueString)_file.jpg"

        guard let data = image.jpegData(compressionQuality: 0.9) else {
            return nil
        }

        let fileURL = URL(fileURLWithPath: NSTemporaryDirectory()).appendingPathComponent(fileName)

        guard (try? data.write(to: fileURL, options: [.atomic])) != nil else {
            return nil
        }

        return fileURL
    }

    private func readImages(from pasteboard: UIPasteboard) -> [String] {
        guard let images = pasteboard.images else {
            return []
        }
        let imagesURLs = images.compactMap({ saveToDisk(image: $0)?.absoluteString })
        return imagesURLs
    }

    override func paste(_ sender: Any?) {
        let pasteboard = UIPasteboard.general
        let text = readText(from: pasteboard) ?? ""
        let html = readHTML(from: pasteboard) ?? ""
        let imagesURLs = readImages(from: pasteboard)
        sendPasteCallback(text: text, html: html, imagesURLs: imagesURLs);
    }

    override func pasteWithoutFormatting(_ sender: Any?) {
        let pasteboard = UIPasteboard.general
        let text = readText(from: pasteboard) ?? ""
        let imagesURLs = readImages(from: pasteboard)
        sendPasteCallback(text: text, html: "", imagesURLs: imagesURLs);
    }

    private func sendPasteCallback(text: String, html: String, imagesURLs: [String]) {
        let start = selectedRange.location
        let end = selectedRange.location + selectedRange.length
        onPaste?([
            "currentContent": cleanHTML(),
            "selectionStart": start,
            "selectionEnd": end,
            "pastedText": text,
            "pastedHtml": html,
            "files": imagesURLs] )
    }

    // MARK: - Edits

    open override func insertText(_ text: String) {
        guard !interceptEnter(text) else {
            return
        }

        super.insertText(text)
        updatePlaceholderVisibility()
    }

    open override func deleteBackward() {
        guard !interceptBackspace() else {
            return
        }

        super.deleteBackward()
        updatePlaceholderVisibility()
    }

    // MARK: - Dictation

    override func dictationRecordingDidEnd() {
        isInsertingDictationResult = true
    }

    public override func insertDictationResult(_ dictationResult: [UIDictationPhrase]) {
        let text = dictationResult.reduce("") { $0 + $1.text }
        insertText(text)
        isInsertingDictationResult = false
    }

    // MARK: - Custom Edit Intercepts

    private func interceptEnter(_ text: String) -> Bool {
        if text == "\t" {
            return true
        }

        guard text == "\n",
            let onEnter = onEnter else {
                return false
        }

        let caretData = packCaretDataForRN()
        onEnter(caretData)
        return true
    }

    private func interceptBackspace() -> Bool {
        guard (isNewLineBeforeSelectionAndNotEndOfContent() && selectedRange.length == 0)
            || (selectedRange.location == 0 && selectedRange.length == 0)
            || text.count == 1 // send backspace event when cleaning all characters
            || selectedRange == NSRange(location: 0, length: textStorage.length), // send backspace event when deleting all the text
            let onBackspace = onBackspace else {
                return false
        }
        var range = selectedRange
        if text.count == 1 {
            range = NSRange(location: 0, length: textStorage.length)
        }
        let caretData = packCaretDataForRN(overrideRange: range)
        onSelectionChange?(caretData)
        onBackspace(caretData)
        return true
    }

    private func isNewLineBeforeSelectionAndNotEndOfContent() -> Bool {
        guard let currentLocation = text.indexFromLocation(selectedRange.location) else {
            return false
        }

        return text.isStartOfParagraph(at: currentLocation) && !(text.endIndex == currentLocation)
    }
    override var keyCommands: [UIKeyCommand]? {
        // Remove defautls Tab and Shift+Tab commands, leaving just Shift+Enter command.
        return [carriageReturnKeyCommand]
    }

    // MARK: - Native-to-RN Value Packing Logic

    private func cleanHTML() -> String {
        let html = getHTML(prettify: false).replacingOccurrences(of: String(.paragraphSeparator), with: String(.lineFeed)).replacingOccurrences(of: String(.zeroWidthSpace), with: "")
        return html
    }

    func packForRN(_ text: String, withName name: String) -> [AnyHashable: Any] {
        return [name: text,
                "eventCount": 1]
    }

    func packForRN(_ size: CGSize, withName name: String) -> [AnyHashable: Any] {

        let size = ["width": size.width,
                    "height": size.height]

        return [name: size]
    }
    
    func packCaretDataForRN(overrideRange: NSRange? = nil) -> [AnyHashable: Any] {
        var range = selectedRange
        if let overrideRange = overrideRange {
            range = overrideRange
        }
        var start = range.location
        var end = range.location + range.length
        if selectionAffinity == .backward {
            (start, end) = (end, start)
        }

        var result: [AnyHashable : Any] = packForRN(cleanHTML(), withName: "text")

        result["selectionStart"] = start
        result["selectionEnd"] = end
        
        if let range = selectedTextRange {
            let caretEndRect = caretRect(for: range.end)
            // Sergio Estevao: Sometimes the carectRect can be invalid so we need to check before sending this to JS.
            if !(caretEndRect.isInfinite || caretEndRect.isNull) {
                result["selectionEndCaretX"] = caretEndRect.origin.x
                result["selectionEndCaretY"] = caretEndRect.origin.y
            }
        }

        return result
    }

    // MARK: - RN Properties

    @objc
    func setContents(_ contents: NSDictionary) {
        guard contents["eventCount"] == nil else {
            return
        }

        let html = contents["text"] as? String ?? ""

        setHTML(html)
        updatePlaceholderVisibility()
        refreshTypingAttributesAndPlaceholderFont()
        if let selection = contents["selection"] as? NSDictionary,
            let start = selection["start"] as? NSNumber,
            let end = selection["end"]  as? NSNumber {
            setSelection(start: start, end: end)
        }
<<<<<<< HEAD
        // This signal the RN/JS system that the component needs to the relayout
=======
        // This signals the RN/JS system that the component needs to relayout
>>>>>>> 8d2bf239
        setNeedsLayout()
    }

    override var textColor: UIColor? {
        didSet {
            typingAttributes[NSAttributedString.Key.foregroundColor] = self.textColor
        }
    }

    override var typingAttributes: [NSAttributedString.Key : Any] {
        didSet {
            // Keep placeholder attributes in sync with typing attributes.
            placeholderLabel.attributedText = NSAttributedString(string: placeholderLabel.text ?? "", attributes: placeholderAttributes)
        }
    }

    // MARK: - Placeholder

    @objc var placeholder: String {
        set {
            placeholderLabel.attributedText = NSAttributedString(string: newValue, attributes: placeholderAttributes)
        }

        get {
            return placeholderLabel.text ?? ""
        }
    }

    /// Attributes to use on the placeholder.
    var placeholderAttributes: [NSAttributedString.Key: Any] {
        var placeholderAttributes = typingAttributes
        placeholderAttributes[.foregroundColor] = placeholderTextColor
        return placeholderAttributes
    }

    @objc var placeholderTextColor: UIColor {
        set {
            placeholderLabel.textColor = newValue
        }
        get {
            return placeholderLabel.textColor
        }
    }

    @objc var linkTextColor: UIColor {
        set {
            linkTextAttributes = [.foregroundColor: newValue, .underlineStyle: NSNumber(value: NSUnderlineStyle.single.rawValue)]
        }
        get {
            return linkTextAttributes[.foregroundColor] as? UIColor ?? UIColor.blue
        }
    }

    func setSelection(start: NSNumber, end: NSNumber) {
        if let startPosition = position(from: beginningOfDocument, offset: start.intValue),
            let endPosition = position(from: beginningOfDocument, offset: end.intValue) {
            selectedTextRange = textRange(from: startPosition, to: endPosition)
        }
    }

    func updatePlaceholderVisibility() {
        placeholderLabel.isHidden = !self.text.replacingOccurrences(of: String(.zeroWidthSpace), with: "").isEmpty
    }

    // MARK: - Font Setters

    @objc func setFontFamily(_ family: String) {
        guard fontFamily != family else {
            return
        }
        fontFamily = family
        refreshFont()
    }

    @objc func setFontSize(_ size: CGFloat) {
        guard fontSize != size else {
            return
        }
        fontSize = size
        refreshFont()
    }

    @objc func setFontWeight(_ weight: String) {
        guard fontWeight != weight else {
            return
        }
        fontWeight = weight
        refreshFont()
    }

    // MARK: - Font Refreshing

    /// Applies the family, size and weight constraints to the provided font.
    ///
    private func applyFontConstraints(to baseFont: UIFont) -> UIFont {
        let oldDescriptor = baseFont.fontDescriptor
        let newFontSize: CGFloat

        if let fontSize = fontSize {
            newFontSize = fontSize
        } else {
            newFontSize = baseFont.pointSize
        }

        var newTraits = oldDescriptor.symbolicTraits

        if let fontWeight = fontWeight {
            if (fontWeight == "bold") {
                newTraits.update(with: .traitBold)
            }
        }

        var newDescriptor: UIFontDescriptor

        if let fontFamily = fontFamily {
            newDescriptor = UIFontDescriptor(name: fontFamily, size: newFontSize)
            newDescriptor = newDescriptor.withSymbolicTraits(newTraits) ?? newDescriptor
        } else {
            newDescriptor = oldDescriptor
        }

        return UIFont(descriptor: newDescriptor, size: newFontSize)
    }

    /// Returns the font from the specified attributes, or the default font if no specific one is set.
    ///
    private func font(from attributes: [NSAttributedString.Key: Any]) -> UIFont {
        return attributes[.font] as? UIFont ?? defaultFont
    }

    /// This method refreshes the font for the whole view if the font-family, the font-size or the font-weight
    /// were ever set.
    ///
    private func refreshFont() {
        let newFont = applyFontConstraints(to: defaultFont)
        defaultFont = newFont
    }

    /// This method refreshes the font for the palceholder field and typing attributes.
    /// This method should not be called directly.  Call `refreshFont()` instead.
    ///
    private func refreshTypingAttributesAndPlaceholderFont() {
        let currentFont = font(from: typingAttributes)        
        placeholderLabel.font = currentFont
    }

    // MARK: - Formatting interface

    @objc func toggleFormat(format: String) {
        let emptyRange = NSRange(location: selectedRange.location, length: 0)
        switch format {
        case "bold": toggleBold(range: emptyRange)
        case "italic": toggleItalic(range: emptyRange)
        case "strikethrough": toggleStrikethrough(range: emptyRange)
        default: print("Format not recognized")
        }
    }

    func forceTypingAttributesIfNeeded() {
        if let formatHandler = HeadingBlockFormatHandler(block: blockModel) {
            formatHandler.forceTypingFormat(on: self)
        }
    }

    // MARK: - Event Propagation

    func propagateContentChanges() {
        if let onChange = onChange {
            let text = packForRN(cleanHTML(), withName: "text")
            onChange(text)
        }
    }

    func propagateSelectionChanges() {
        guard let onSelectionChange = onSelectionChange else {
            return
        }
        let caretData = packCaretDataForRN()
        onSelectionChange(caretData)
    }
}

// MARK: UITextView Delegate Methods
extension RCTAztecView: UITextViewDelegate {

    func textViewDidChangeSelection(_ textView: UITextView) {
        guard isFirstResponder, isInsertingDictationResult == false else {
            return
        }

        propagateSelectionChanges()
    }

    func textViewDidChange(_ textView: UITextView) {
        guard isInsertingDictationResult == false else {
            return
        }

        forceTypingAttributesIfNeeded()
        propagateContentChanges()
        updatePlaceholderVisibility()
        //Necessary to send height information to JS after pasting text.
        textView.setNeedsLayout()
    }

    override func becomeFirstResponder() -> Bool {
        if !isFirstResponder && canBecomeFirstResponder {
            onFocus?([:])
        }
        return super.becomeFirstResponder()
    }

    func textViewDidEndEditing(_ textView: UITextView) {
        onBlur?([:])
    }

    func textView(_ textView: UITextView, shouldInteractWith URL: URL, in characterRange: NSRange, interaction: UITextItemInteraction) -> Bool {
        return false
    }
}<|MERGE_RESOLUTION|>--- conflicted
+++ resolved
@@ -415,11 +415,7 @@
             let end = selection["end"]  as? NSNumber {
             setSelection(start: start, end: end)
         }
-<<<<<<< HEAD
-        // This signal the RN/JS system that the component needs to the relayout
-=======
         // This signals the RN/JS system that the component needs to relayout
->>>>>>> 8d2bf239
         setNeedsLayout()
     }
 
