--- conflicted
+++ resolved
@@ -1,139 +1,37 @@
-<<<<<<< HEAD
-tree 5a810191aebb7694efffd796a0b97ff5a04ee095
-parent 5bbda3656a530616a7a78c0a101d6ec2d8fa6a7a
-author Tugdual de Kerviler <dekervit@gmail.com> 1557917712 +0200
-committer GitHub <noreply@github.com> 1557917712 +0200
+tree 41f9b143cadfe1c9136cf2ec5fb796e1b486e4aa
+parent 1f52970c0779b65c21bab9ed906e055e394a44f6
+author etoledom <etoledom@icloud.com> 1558015984 +0200
+committer GitHub <noreply@github.com> 1558015984 +0200
 gpgsig -----BEGIN PGP SIGNATURE-----
  
- wsBcBAABCAAQBQJc2/AQCRBK7hj4Ov3rIwAAdHIIAB7SkuBDO8MNFtY/pRd9m0qe
- /ebFz+TUXqAQrqPB4Z6Evpwqb4gWKTm3n+BklXQRYncOeIPRZv4mAkk2KUAtEaGZ
- fgFgOmX2wPnlnnmSuhkGM0lJ5pXV9dW1cSykjd6yHUoAY4Bv1q146OhuO/wCIuqC
- Pd3+O8HWlnYhWZLhR3tW0SJ99DuuBGI4YWENHRh+g6MlY5YEbCzpWmwt5mrnNBGj
- w55kc/3lWClOgMNZDIFndmDHQPMG2VeQqCmVVmJK7km8Ymn4g2+jGYTXvcPu5hBx
- CP3Lo431dbUhqUkvvc8TjT3GZ98YahiPQkxsdvpxYT/zDaLhF/AoEMECiD/KUqU=
- =PnEH
+ wsBcBAABCAAQBQJc3W/wCRBK7hj4Ov3rIwAAdHIIACFv5qbjyrLLG5SCYnLbO6MX
+ VjYd+bpN5jlXQUjvd/zUPyg43MmbD8wQwgUcUCUTXwlnTj4/rbJiKwEXNwT7cP4q
+ Vv++2Zx/1AJSfWmSb4R7IhhYn5FF41rMmKOaIz0ZxouL2HX2+ZBFwKrvbNpLtFb/
+ b0disiNM8Mi+5IFJAOWnJa/iwJdFVN2VimemifuelP3giwDPh9/u3F7/YD4t6oLC
+ uC7cMDdeTB+okjDFgB7+bCTbfQGXbuVXtLt7iCdYbkc+yOaq2A4bfoirYpiqtrFr
+ UjkqKX6j8FEY/xJ08/E/lvRw0mg7TXHIBZWgPxU4SfyZ45J03EfpbaWue/RkIhM=
+ =sBZV
  -----END PGP SIGNATURE-----
  
 
-[RN Mobile] Fix crash when merging block (#15392)
+[Mobile]: Improve screen reader support on BottomSheet's cells. (#15213)
 
-Upgrade RichText on mobile native to use the latest changes from the web, mainly those made in #14640
-
-It also removes the customization we made to the rich-text library since writing in multiple formats at once is now stable on the web.
-
-* Adding `onSelectionChange` from store to RichText
-
-* First experiment fixing selection change handling in rich text
-
-* Update readme change postcommit
-
-* Fix sequence of events on split and selection change
-
-* Remove commented onTextUpdate call on enter pressed
-
-* Do not reset activeFormats when onSelectionChange is emitted while typing
-
-* Update value from props
-
-* Pinpoint conditions for the case where onSelectionChange is emitted without changing selection
-
-* Improve isTyping detection
-
-* Fix applying link format
-
-* Do not try to update text from the paste handler
-
-* onChange should update the state
-
-* Selection change events always fire after text already changed
-
-* Fix issue where the list block was not being selected on focus.
-
-* Add isSelected prop from context to RichText
-
-* Fix move caret to the end when merging.
-This avoid moving the caret to the end when two blocks, both with content, are merged.
-
-* Caret position from props, don't force to end
-
-* Fix lint errors
-
-* WIP: more fixes
-
-* WIP: Fix list external Enter key on Android
-
-* No stray onSelectionChanged events from AztecAndroid
-
-* Only block html elements will be trimmed by AztecAndroid
-
-* Mirror caret state on text change
-
-* Fix issue on iOS where the format buttons were not working properly.
-Pressing on the buttons didn't change the format of the selected text.
-
-* Restore iOS autoscroll while editing.
-
-* Cleanup
-
-* Try a new approach to detect if the selection change event is manual or not
-
-* Fix iOS issue with formats, where pressing the format buttons sometimes won't change the format of the selected text
-=======
-tree 1493a08c8716d68eb605d4ff34283ce7330f4704
-parent 83a08155b44a60f9894a5177a23bb084974e6b48
-author Pinar Olguc <pinarolguc@gmail.com> 1558364203 +0300
-committer GitHub <noreply@github.com> 1558364203 +0300
-gpgsig -----BEGIN PGP SIGNATURE-----
- 
- wsBcBAABCAAQBQJc4sArCRBK7hj4Ov3rIwAAdHIIAAiksl44E6Ujm6GlTkLyWmgf
- ILH/9DdnefXoiQiWtkVpZlbDO/cPvR/1Nig34VpVlT4acenbMMfJSRzZBDZO0rc1
- KFiqkz+usqZR3ajwg/3v39pFNMUkisTqT71SYuZqnHdt9jINZZNxiXXMMrI0XLLr
- ohuYgayc/qT9NPf0w93sbwPvjsNlWsE7rTUJfmd0TZ/vqjvxf5EcS71dLyhQLgDc
- odMhAEtX4DvEDlQO0JkFdc+DX3/e02oHGgQYgVvWimrp6FN9T3tSmim1Y6aJi73j
- L60Njw2qBU5gNT3+0z/ZhtmEaJbxu8gwXdewL4WBCQ0+GR+q7MpOSEPB4D/MkMY=
- =bSpX
- -----END PGP SIGNATURE-----
- 
-
-[Mobile]Add unit-tests for media related components (#15119)
-
-* Pass media type to bridge
-
-* Add video block
-
-* Add media upload ui
-
-* Add video block
-
-* Extract media upload
-
-* Fix lint issues
-
-* Integrate RN video
-
-* Integrate RN video
-
-* Fix lint issues
-
-* Rename MediaUploadUI
-
-* Separate Android and iOS video player configs
-
-* Fix lint issues
-
-* Revert unwanted auto linter fix
-
-* Update order of video block
-
-* Fix typo
-
-* Enhance placeholder
-
-* Add retry action for video block
-
-* Remove unused state property
-
-* Add some exports for unit-testing
-
-* Re-add passing payload to `onMediaUploadStateReset`
->>>>>>> 52feb267
+* Improve accessibility on BottomSheet cell
+
+* Improve screen reader support for BottomSheet cells with switch
+
+* Clean up code.
+
+* Fix lint issues
+
+* Add proper accessibility labels to Image Settings bottom sheet cells.
+
+* Handle switch cell state localization internaly.
+
+* Accessibility labels on bottom-sheet cells are handled internally.
+
+* Switch cells handle accessibility labels internally.
+
+* Fix lint issues
+
+* Remove unnecessary accessibility label from image settings cell