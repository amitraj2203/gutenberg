<<<<<<< HEAD
tree d2c65ce7306b3dc33cdc3a3d3f2065aab5c03b56
parent 85edc75daf466ecc1112325ead7c970c8db049f5
author Matthew Kevins <mkevins@users.noreply.github.com> 1555122431 +1000
committer GitHub <noreply@github.com> 1555122431 +1000
gpgsig -----BEGIN PGP SIGNATURE-----
 
 wsBcBAABCAAQBQJcsUj/CRBK7hj4Ov3rIwAAdHIIAHOx0NuON7LqFxdimgDSihsB
 YOMJj7sIEed2G9F3wIhrP3UA5kgLVerafROonMlClY/jaJ5TbeN/k4GlJszRAkk9
 XnFjDep7vE8VGzBoAzH3iihjgRez6FznT+QuG/VrUKmbT9jcaGii8B4vzb12D1wq
 KSONRmVvyySHWdJ1Ipzcj9+rLt3+ztdh58j0KRopBIdnHzCwUDRBHDX9tysJILHp
 kIaqAuH0N0FZ6o2WtkNpvRIXuRkh1mapc1XPBl4cimQnPNqIRRnbi5Bhd+sDQEzr
 OQ5L1pT0rbruXOcb+USpJTZuyEfV6IZEg/9kgzdtAO0IecnmzpQJgRb7RErZD4E=
 =jh8d
 -----END PGP SIGNATURE-----
 

Use forceSelectionUpdate to set caret position. (#14957)
=======
tree f3b7ec85cdb8012dbc7e725920bd43157305e90e
parent b496ebc91d396e4d20bcc650c40e4b3556ee07b4
author Jorge Bernal <jbernal@gmail.com> 1555420479 +0200
committer GitHub <noreply@github.com> 1555420479 +0200
gpgsig -----BEGIN PGP SIGNATURE-----
 
 wsBcBAABCAAQBQJctdU/CRBK7hj4Ov3rIwAAdHIIAJTFG2hlbqZUu3E0IKjLdv00
 83dPatSvoiy1eL5y/idzOpynuuaVBMJA6YVluY8n/vn3xbEm1ImWO0tKE6I3RpzZ
 KfDh3doDoKZVAYz98B206xdwxDXpnNze8VxCeEsF4b4NggVMHSyDe87WojaZ5L/+
 UuRuk6TZj7zQOHyrQVsyUhqW5vl4/KlnDxOeZ1UCpXzrp/FdnjS1kCB+VXnpVbSv
 UJYGixZELfJPEE6VRuctR11FyLys594lK24EXPP0HFu55EvRLr1lMKDgqL8nj7dO
 1/FDVnWJnHXNeldxIzObEbEMUk8My/V3vuc613NE3qXVds1Om3EOjD4doUQchSw=
 =Sfau
 -----END PGP SIGNATURE-----
 

Refine Bottom Sheets in/out transition (#14831)

As specified in https://github.com/wordpress-mobile/gutenberg-mobile/issues/595
I did my best to adjust to the specs there, and for the most part the animations
matches what was requested.

One limitation is that due to how react-native-modal is implemented, we don't
know the view's height when it's about to be presented, and so it starts the
"slide in" animation not from the bottom edge, but from a lower point, since it
uses the window height to displace the view and not the view's height. The
result is an animation that appears slower than specified, since the view has
to traverse a longer distance in the same time, and there is a delay before the
view starts appearing.

This is mildly annoying, but I could not find a way to make it work without
rewriting react-native-modal.
>>>>>>> a29bec31
<|MERGE_RESOLUTION|>--- conflicted
+++ resolved
@@ -1,22 +1,3 @@
-<<<<<<< HEAD
-tree d2c65ce7306b3dc33cdc3a3d3f2065aab5c03b56
-parent 85edc75daf466ecc1112325ead7c970c8db049f5
-author Matthew Kevins <mkevins@users.noreply.github.com> 1555122431 +1000
-committer GitHub <noreply@github.com> 1555122431 +1000
-gpgsig -----BEGIN PGP SIGNATURE-----
- 
- wsBcBAABCAAQBQJcsUj/CRBK7hj4Ov3rIwAAdHIIAHOx0NuON7LqFxdimgDSihsB
- YOMJj7sIEed2G9F3wIhrP3UA5kgLVerafROonMlClY/jaJ5TbeN/k4GlJszRAkk9
- XnFjDep7vE8VGzBoAzH3iihjgRez6FznT+QuG/VrUKmbT9jcaGii8B4vzb12D1wq
- KSONRmVvyySHWdJ1Ipzcj9+rLt3+ztdh58j0KRopBIdnHzCwUDRBHDX9tysJILHp
- kIaqAuH0N0FZ6o2WtkNpvRIXuRkh1mapc1XPBl4cimQnPNqIRRnbi5Bhd+sDQEzr
- OQ5L1pT0rbruXOcb+USpJTZuyEfV6IZEg/9kgzdtAO0IecnmzpQJgRb7RErZD4E=
- =jh8d
- -----END PGP SIGNATURE-----
- 
-
-Use forceSelectionUpdate to set caret position. (#14957)
-=======
 tree f3b7ec85cdb8012dbc7e725920bd43157305e90e
 parent b496ebc91d396e4d20bcc650c40e4b3556ee07b4
 author Jorge Bernal <jbernal@gmail.com> 1555420479 +0200
@@ -35,18 +16,17 @@
 
 Refine Bottom Sheets in/out transition (#14831)
 
-As specified in https://github.com/wordpress-mobile/gutenberg-mobile/issues/595
-I did my best to adjust to the specs there, and for the most part the animations
-matches what was requested.
-
-One limitation is that due to how react-native-modal is implemented, we don't
-know the view's height when it's about to be presented, and so it starts the
-"slide in" animation not from the bottom edge, but from a lower point, since it
-uses the window height to displace the view and not the view's height. The
-result is an animation that appears slower than specified, since the view has
-to traverse a longer distance in the same time, and there is a delay before the
-view starts appearing.
-
-This is mildly annoying, but I could not find a way to make it work without
-rewriting react-native-modal.
->>>>>>> a29bec31
+As specified in https://github.com/wordpress-mobile/gutenberg-mobile/issues/595
+I did my best to adjust to the specs there, and for the most part the animations
+matches what was requested.
+
+One limitation is that due to how react-native-modal is implemented, we don't
+know the view's height when it's about to be presented, and so it starts the
+"slide in" animation not from the bottom edge, but from a lower point, since it
+uses the window height to displace the view and not the view's height. The
+result is an animation that appears slower than specified, since the view has
+to traverse a longer distance in the same time, and there is a delay before the
+view starts appearing.
+
+This is mildly annoying, but I could not find a way to make it work without
+rewriting react-native-modal.