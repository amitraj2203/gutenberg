--- conflicted
+++ resolved
@@ -8,11 +8,7 @@
  */
 import { __ } from '@wordpress/i18n';
 import { Button, Spinner, ResponsiveWrapper } from '@wordpress/components';
-<<<<<<< HEAD
-import { MediaUpload } from '@wordpress/blocks';
 import { PostTypeSupportCheck } from '@wordpress/editor';
-=======
->>>>>>> 667322aa
 import { compose } from '@wordpress/element';
 import { withSelect, withDispatch } from '@wordpress/data';
 
