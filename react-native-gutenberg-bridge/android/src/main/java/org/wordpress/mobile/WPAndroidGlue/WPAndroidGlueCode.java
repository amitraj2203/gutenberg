package org.wordpress.mobile.WPAndroidGlue;

import android.app.Activity;
import android.app.Application;
import android.content.Context;
import android.content.MutableContextWrapper;
import android.os.Build;
import android.os.Bundle;
import android.os.Handler;
import android.os.Looper;
import android.text.TextUtils;
import android.view.View;
import android.view.ViewGroup;
import android.widget.FrameLayout.LayoutParams;

import androidx.annotation.Nullable;
import androidx.core.util.Consumer;
import androidx.fragment.app.Fragment;

import com.brentvatne.react.ReactVideoPackage;
import com.facebook.hermes.reactexecutor.HermesExecutorFactory;
import com.facebook.imagepipeline.backends.okhttp3.OkHttpImagePipelineConfigFactory;
import com.facebook.imagepipeline.core.ImagePipelineConfig;
import com.facebook.react.ReactInstanceManager;
import com.facebook.react.ReactInstanceManagerBuilder;
import com.facebook.react.ReactPackage;
import com.facebook.react.ReactRootView;
import com.facebook.react.bridge.ReactContext;
import com.facebook.react.bridge.ReadableArray;
import com.facebook.react.bridge.ReadableMap;
import com.facebook.react.common.LifecycleState;
import com.facebook.react.modules.core.DefaultHardwareBackBtnHandler;
import com.facebook.react.shell.MainPackageConfig;
import com.facebook.react.shell.MainReactPackage;
import com.facebook.soloader.SoLoader;
import com.horcrux.svg.SvgPackage;
import com.BV.LinearGradient.LinearGradientPackage;
import com.reactnativecommunity.slider.ReactSliderPackage;

import org.wordpress.android.util.AppLog;
import org.wordpress.mobile.ReactNativeAztec.ReactAztecPackage;
import org.wordpress.mobile.ReactNativeGutenbergBridge.GutenbergBridgeJS2Parent;
import org.wordpress.mobile.ReactNativeGutenbergBridge.GutenbergBridgeJS2Parent.GutenbergUserEvent;
import org.wordpress.mobile.ReactNativeGutenbergBridge.GutenbergBridgeJS2Parent.MediaUploadCallback;
import org.wordpress.mobile.ReactNativeGutenbergBridge.GutenbergBridgeJS2Parent.RNMedia;
import org.wordpress.mobile.ReactNativeGutenbergBridge.RNReactNativeGutenbergBridgePackage;

import java.io.Serializable;
import java.lang.ref.WeakReference;
import java.util.ArrayList;
import java.util.Arrays;
import java.util.HashMap;
import java.util.Iterator;
import java.util.List;
import java.util.Map;
import java.util.Map.Entry;
import java.util.concurrent.CountDownLatch;
import java.util.concurrent.TimeUnit;

import okhttp3.OkHttpClient;


public class WPAndroidGlueCode {
    private ReactRootView mReactRootView;
    private ReactInstanceManager mReactInstanceManager;
    private ReactContext mReactContext;
    private RNReactNativeGutenbergBridgePackage mRnReactNativeGutenbergBridgePackage;
    private MediaUploadCallback mPendingMediaUploadCallback;
    private boolean mMediaPickedByUserOnBlock;

    /**
     * Flag to append as siblings when allowMultipleSelection = false is not respected
     */
    private boolean mAppendsMultipleSelectedToSiblingBlocks = false;

    private OnMediaLibraryButtonListener mOnMediaLibraryButtonListener;
    private OnReattachQueryListener mOnReattachQueryListener;
    private OnEditorMountListener mOnEditorMountListener;
    private OnEditorAutosaveListener mOnEditorAutosaveListener;
    private OnImageFullscreenPreviewListener mOnImageFullscreenPreviewListener;
    private OnMediaEditorListener mOnMediaEditorListener;
    private OnLogGutenbergUserEventListener mOnLogGutenbergUserEventListener;
    private OnStarterPageTemplatesTooltipShownEventListener mOnStarterPageTemplatesTooltipShownListener;
    private boolean mIsEditorMounted;

    private String mContentHtml = "";
    private boolean mContentInitialized;
    private HashMap<Integer, Media> mMediaToAddAfterMounting = new HashMap<>();
    private String mTitle = "";
    private boolean mTitleInitialized;
    private boolean mContentChanged;
    private boolean mShouldUpdateContent;
    private CountDownLatch mGetContentCountDownLatch;
    private WeakReference<View> mLastFocusedView = null;
    private RequestExecutor mRequestExecutor;
    private AddMentionUtil mAddMentionUtil;
    private @Nullable Bundle mEditorTheme = null;

    private static final String PROP_NAME_INITIAL_DATA = "initialData";
    private static final String PROP_NAME_INITIAL_TITLE = "initialTitle";
    private static final String PROP_NAME_INITIAL_HTML_MODE_ENABLED = "initialHtmlModeEnabled";
    private static final String PROP_NAME_POST_TYPE = "postType";
    private static final String PROP_NAME_LOCALE = "locale";
    private static final String PROP_NAME_TRANSLATIONS = "translations";
    public static final String PROP_NAME_CAPABILITIES = "capabilities";
    public static final String PROP_NAME_CAPABILITIES_MENTIONS = "mentions";
    private static final String PROP_NAME_COLORS = "colors";
    private static final String PROP_NAME_GRADIENTS = "gradients";

    private static OkHttpHeaderInterceptor sAddCookiesInterceptor = new OkHttpHeaderInterceptor();
    private static OkHttpClient sOkHttpClient = new OkHttpClient.Builder().addInterceptor(sAddCookiesInterceptor).build();
    private boolean mIsDarkMode;
    private Consumer<Exception> mExceptionLogger;
    private Consumer<String> mBreadcrumbLogger;

    public void onCreate(Context context) {
        SoLoader.init(context, /* native exopackage */ false);
    }

    public boolean hasReactRootView() {
        return mReactRootView != null;
    }

    public boolean hasReactContext() {
        return mReactContext != null;
    }

    public boolean isContentChanged() {
        return mContentChanged;
    }

    public interface OnMediaLibraryButtonListener {
        void onMediaLibraryImageButtonClicked(boolean allowMultipleSelection);
        void onMediaLibraryVideoButtonClicked(boolean allowMultipleSelection);
        void onMediaLibraryMediaButtonClicked(boolean allowMultipleSelection);
        void onUploadPhotoButtonClicked(boolean allowMultipleSelection);
        void onCapturePhotoButtonClicked();
        void onUploadVideoButtonClicked(boolean allowMultipleSelection);
        void onUploadMediaButtonClicked(boolean allowMultipleSelection);
        void onCaptureVideoButtonClicked();
        void onRetryUploadForMediaClicked(int mediaId);
        void onCancelUploadForMediaClicked(int mediaId);
        void onCancelUploadForMediaDueToDeletedBlock(int mediaId);
        ArrayList<MediaOption> onGetOtherMediaImageOptions();
        void onOtherMediaButtonClicked(String mediaSource, boolean allowMultipleSelection);
    }

    public interface OnImageFullscreenPreviewListener {
        void onImageFullscreenPreviewClicked(String mediaUrl);
    }

    public interface OnReattachQueryListener {
        void onQueryCurrentProgressForUploadingMedia();
    }

    public interface OnEditorMountListener {
        void onEditorDidMount(ArrayList<Object> unsupportedBlockNames);
    }

    public interface OnAuthHeaderRequestedListener {
        Map<String, String> onAuthHeaderRequested(String url);
    }

    public interface OnEditorAutosaveListener {
        void onEditorAutosave();
    }

    public interface OnMediaEditorListener {
        void onMediaEditorClicked(String mediaUrl);
    }

    public interface OnLogGutenbergUserEventListener {
        void onGutenbergUserEvent(GutenbergUserEvent event, Map<String, Object> properties);
    }

    public interface OnStarterPageTemplatesTooltipShownEventListener {
        void onSetStarterPageTemplatesTooltipShown(boolean tooltipShown);
        boolean onRequestStarterPageTemplatesTooltipShown();
    }

    public void mediaSelectionCancelled() {
        mAppendsMultipleSelectedToSiblingBlocks = false;
    }

    protected List<ReactPackage> getPackages() {
        mRnReactNativeGutenbergBridgePackage = new RNReactNativeGutenbergBridgePackage(new GutenbergBridgeJS2Parent() {
            @Override
            public void responseHtml(String title, String html, boolean changed) {
                mContentHtml = html;
                mTitle = title;
                // This code is called twice. When getTitle and getContent are called.
                // Make sure mContentChanged has the correct value (true) if one of the call returned with changes.
                mContentChanged = mContentChanged || changed;

                // Gutenberg mobile sends us html response even without we asking for it so, check if the latch is there.
                //  This is probably an indication of a bug on the RN side of things though.
                //  Related: https://github.com/WordPress/gutenberg/pull/16260#issuecomment-506727286
                if (mGetContentCountDownLatch != null) {
                    mGetContentCountDownLatch.countDown();
                }
            }

            @Override
            public void requestMediaPickFromMediaLibrary(MediaUploadCallback mediaSelectedCallback, Boolean allowMultipleSelection, MediaType mediaType) {
                mMediaPickedByUserOnBlock = true;
                mAppendsMultipleSelectedToSiblingBlocks = !allowMultipleSelection;
                mPendingMediaUploadCallback = mediaSelectedCallback;
                if (mediaType == MediaType.IMAGE) {
                    mOnMediaLibraryButtonListener.onMediaLibraryImageButtonClicked(allowMultipleSelection);
                } else if (mediaType == MediaType.VIDEO) {
                    mOnMediaLibraryButtonListener.onMediaLibraryVideoButtonClicked(allowMultipleSelection);
                } else if (mediaType == MediaType.MEDIA) {
                    mOnMediaLibraryButtonListener.onMediaLibraryMediaButtonClicked(allowMultipleSelection);
                }
            }

            @Override
            public void requestMediaPickFromDeviceLibrary(MediaUploadCallback mediaUploadCallback, Boolean allowMultipleSelection, MediaType mediaType) {
                mMediaPickedByUserOnBlock = true;
                mAppendsMultipleSelectedToSiblingBlocks = false;
                mPendingMediaUploadCallback = mediaUploadCallback;
                if (mediaType == MediaType.IMAGE) {
                    mOnMediaLibraryButtonListener.onUploadPhotoButtonClicked(allowMultipleSelection);
                } else if (mediaType == MediaType.VIDEO) {
                    mOnMediaLibraryButtonListener.onUploadVideoButtonClicked(allowMultipleSelection);
                } else if (mediaType == MediaType.MEDIA) {
                mOnMediaLibraryButtonListener.onUploadMediaButtonClicked(allowMultipleSelection);
            }
        }

            @Override
            public void requestMediaPickerFromDeviceCamera(MediaUploadCallback mediaUploadCallback, MediaType mediaType) {
                mMediaPickedByUserOnBlock = true;
                mAppendsMultipleSelectedToSiblingBlocks = false;
                mPendingMediaUploadCallback = mediaUploadCallback;
                if (mediaType == MediaType.IMAGE) {
                    mOnMediaLibraryButtonListener.onCapturePhotoButtonClicked();
                } else if (mediaType == MediaType.VIDEO) {
                    mOnMediaLibraryButtonListener.onCaptureVideoButtonClicked();
                }
            }

            @Override
            public void requestMediaImport(String url, MediaUploadCallback mediaSelectedCallback) {
                // no op - we don't need to paste images on Android, but the method needs to exist
                // to match the iOS counterpart
            }

            @Override
            public void mediaUploadSync(MediaUploadCallback mediaUploadCallback) {
                mPendingMediaUploadCallback = mediaUploadCallback;
                mOnReattachQueryListener.onQueryCurrentProgressForUploadingMedia();
            }

            @Override
            public void requestImageFailedRetryDialog(int mediaId) {
                mOnMediaLibraryButtonListener.onRetryUploadForMediaClicked(mediaId);
            }

            @Override
            public void requestImageUploadCancelDialog(int mediaId) {
                mOnMediaLibraryButtonListener.onCancelUploadForMediaClicked(mediaId);
            }

            @Override
            public void requestImageUploadCancel(int mediaId) {
                mOnMediaLibraryButtonListener.onCancelUploadForMediaDueToDeletedBlock(mediaId);
            }

            @Override
            public void editorDidMount(ReadableArray unsupportedBlockNames) {
                mOnEditorMountListener.onEditorDidMount(unsupportedBlockNames.toArrayList());
                mIsEditorMounted = true;
                if (TextUtils.isEmpty(mTitle) && TextUtils.isEmpty(mContentHtml)) {
                    setFocusOnTitle();
                    // send signal to Editor to create a new image block and pass the media URL, start uploading, etc
                    // use mMediaUrlToAddAfterMounting
                    dispatchOneMediaToAddAtATimeIfAvailable();
                }
                refreshEditorTheme();
            }

            @Override
            public void editorDidAutosave() {
                if (mOnEditorAutosaveListener != null) {
                    mOnEditorAutosaveListener.onEditorAutosave();
                }
            }

            @Override
            public void editorDidEmitLog(String message, LogLevel logLevel) {
                switch (logLevel) {
                    case TRACE:
                        AppLog.d(AppLog.T.EDITOR, message);
                        break;
                    case INFO:
                        AppLog.i(AppLog.T.EDITOR, message);
                        break;
                    case WARN:
                        AppLog.w(AppLog.T.EDITOR, message);
                        break;
                    case ERROR:
                        AppLog.e(AppLog.T.EDITOR, message);
                        break;
                }
            }

            @Override
            public void getOtherMediaPickerOptions(OtherMediaOptionsReceivedCallback otherMediaOptionsReceivedCallback,
                                                   MediaType mediaType) {
                if (mediaType == MediaType.IMAGE || mediaType == MediaType.MEDIA) {
                    ArrayList<MediaOption> otherMediaImageOptions = mOnMediaLibraryButtonListener.onGetOtherMediaImageOptions();
                    otherMediaOptionsReceivedCallback.onOtherMediaOptionsReceived(otherMediaImageOptions);
                } else {
                    otherMediaOptionsReceivedCallback.onOtherMediaOptionsReceived(new ArrayList<MediaOption>());
                }
            }

            @Override
            public void requestMediaPickFrom(String mediaSource,
                                                       MediaUploadCallback mediaSelectedCallback,
                                                       Boolean allowMultipleSelection) {
                mPendingMediaUploadCallback = mediaSelectedCallback;
                mMediaPickedByUserOnBlock = true;
                mAppendsMultipleSelectedToSiblingBlocks = false;
                mOnMediaLibraryButtonListener.onOtherMediaButtonClicked(mediaSource, allowMultipleSelection);
            }

            @Override
            public void performRequest(String pathFromJS, Consumer<String> onSuccess, Consumer<Bundle> onError) {
                mRequestExecutor.performRequest(pathFromJS, onSuccess, onError);
            }

            @Override
            public void requestImageFullscreenPreview(String mediaUrl) {
                mOnImageFullscreenPreviewListener.onImageFullscreenPreviewClicked(mediaUrl);
            }

            @Override
            public void requestMediaEditor(MediaUploadCallback mediaUploadCallback, String mediaUrl) {
                mMediaPickedByUserOnBlock = true;
                mPendingMediaUploadCallback = mediaUploadCallback;
                mOnMediaEditorListener.onMediaEditorClicked(mediaUrl);
            }

            @Override
            public void logUserEvent(GutenbergUserEvent event, ReadableMap eventProperties) {
                mOnLogGutenbergUserEventListener.onGutenbergUserEvent(event, eventProperties.toHashMap());
            }

            @Override public void onAddMention(Consumer<String> onSuccess) {
                mAddMentionUtil.getMention(onSuccess);
            }

            @Override
            public void setStarterPageTemplatesTooltipShown(boolean showTooltip) {
                mOnStarterPageTemplatesTooltipShownListener.onSetStarterPageTemplatesTooltipShown(showTooltip);
            }

            @Override
            public void requestStarterPageTemplatesTooltipShown(StarterPageTemplatesTooltipShownCallback starterPageTemplatesTooltipShownCallback) {
                boolean tooltipShown = mOnStarterPageTemplatesTooltipShownListener.onRequestStarterPageTemplatesTooltipShown();
                starterPageTemplatesTooltipShownCallback.onRequestStarterPageTemplatesTooltipShown(tooltipShown);
            }
        }, mIsDarkMode);

        return Arrays.asList(
                new MainReactPackage(getMainPackageConfig(getImagePipelineConfig(sOkHttpClient))),
                new SvgPackage(),
                new LinearGradientPackage(),
                new ReactAztecPackage(mExceptionLogger, mBreadcrumbLogger),
                new ReactVideoPackage(),
                new ReactSliderPackage(),
                mRnReactNativeGutenbergBridgePackage);
    }

    private MainPackageConfig getMainPackageConfig(ImagePipelineConfig imagePipelineConfig) {
        return new MainPackageConfig.Builder().setFrescoConfig(imagePipelineConfig).build();
    }

    private ImagePipelineConfig getImagePipelineConfig(OkHttpClient client) {
        return OkHttpImagePipelineConfigFactory
                .newBuilder(mReactRootView.getContext(), client).build();
    }

<<<<<<< HEAD
    @Deprecated
    public void onCreateView(Context initContext,
                             boolean htmlModeEnabled,
                             Application application,
                             boolean isDebug,
                             boolean buildGutenbergFromSource,
                             boolean isNewPost,
                             String localeString,
                             Bundle translations,
                             int colorBackground,
                             boolean isDarkMode) {
        onCreateView(
                initContext,
                htmlModeEnabled,
                application,
                isDebug,
                buildGutenbergFromSource,
                "post",
                isNewPost,
                localeString,
                translations,
                colorBackground,
                isDarkMode,
                null,
                null);
    }

=======
>>>>>>> 06c5f4e1
    public void onCreateView(Context initContext,
                             boolean htmlModeEnabled,
                             Application application,
                             boolean isDebug,
                             boolean buildGutenbergFromSource,
                             String postType,
                             boolean isNewPost,
                             String localeString,
                             Bundle translations,
                             int colorBackground,
                             boolean isDarkMode,
<<<<<<< HEAD
                             @Nullable Boolean isSiteUsingWpComRestApi,
                             @Nullable Bundle editorTheme) {
=======
                             Consumer<Exception> exceptionLogger,
                             Consumer<String> breadcrumbLogger,
                             @Nullable Boolean isSiteUsingWpComRestApi) {
>>>>>>> 06c5f4e1
        mIsDarkMode = isDarkMode;
        mExceptionLogger = exceptionLogger;
        mBreadcrumbLogger = breadcrumbLogger;
        mReactRootView = new ReactRootView(new MutableContextWrapper(initContext));
        mReactRootView.setBackgroundColor(colorBackground);

        ReactInstanceManagerBuilder builder =
                ReactInstanceManager.builder()
                                    .setApplication(application)
                                    .setJSMainModulePath("index")
                                    .addPackages(getPackages())
                                    .setUseDeveloperSupport(isDebug)
                                    .setJavaScriptExecutorFactory(new HermesExecutorFactory())
                                    .setInitialLifecycleState(LifecycleState.BEFORE_CREATE);
        if (!buildGutenbergFromSource) {
            builder.setBundleAssetName("index.android.bundle");
        }
        mReactInstanceManager = builder.build();
        mReactInstanceManager.addReactInstanceEventListener(context -> {
            mReactContext = context;
        });
        Bundle initialProps = mReactRootView.getAppProperties();
        if (initialProps == null) {
            initialProps = new Bundle();
        }
        initialProps.putString(PROP_NAME_INITIAL_DATA, "");
        initialProps.putString(PROP_NAME_INITIAL_TITLE, "");
        initialProps.putBoolean(PROP_NAME_INITIAL_HTML_MODE_ENABLED, htmlModeEnabled);
        initialProps.putString(PROP_NAME_POST_TYPE, postType);
        initialProps.putString(PROP_NAME_LOCALE, localeString);
        initialProps.putBundle(PROP_NAME_TRANSLATIONS, translations);

        Bundle capabilities = new Bundle();
        if (isSiteUsingWpComRestApi != null) {
            capabilities.putBoolean(PROP_NAME_CAPABILITIES_MENTIONS, isSiteUsingWpComRestApi);
        }
        initialProps.putBundle(PROP_NAME_CAPABILITIES, capabilities);

        Serializable colors = editorTheme != null ? editorTheme.getSerializable(PROP_NAME_COLORS) : null;
        if (colors != null) {
            initialProps.putSerializable(PROP_NAME_COLORS, colors);
        }

        Serializable gradients = editorTheme != null ? editorTheme.getSerializable(PROP_NAME_GRADIENTS) : null;
        if (gradients != null) {
            initialProps.putSerializable(PROP_NAME_GRADIENTS, gradients);
        }

        // The string here (e.g. "MyReactNativeApp") has to match
        // the string in AppRegistry.registerComponent() in index.js
        mReactRootView.setAppProperties(initialProps);
    }

    public void attachToContainer(ViewGroup viewGroup,
                                  OnMediaLibraryButtonListener onMediaLibraryButtonListener,
                                  OnReattachQueryListener onReattachQueryListener,
                                  OnEditorMountListener onEditorMountListener,
                                  OnEditorAutosaveListener onEditorAutosaveListener,
                                  OnAuthHeaderRequestedListener onAuthHeaderRequestedListener,
                                  RequestExecutor fetchExecutor,
                                  OnImageFullscreenPreviewListener onImageFullscreenPreviewListener,
                                  OnMediaEditorListener onMediaEditorListener,
                                  OnLogGutenbergUserEventListener onLogGutenbergUserEventListener,
                                  AddMentionUtil addMentionUtil,
                                  OnStarterPageTemplatesTooltipShownEventListener onStarterPageTemplatesTooltipListener,
                                  boolean isDarkMode) {
        MutableContextWrapper contextWrapper = (MutableContextWrapper) mReactRootView.getContext();
        contextWrapper.setBaseContext(viewGroup.getContext());

        mOnMediaLibraryButtonListener = onMediaLibraryButtonListener;
        mOnReattachQueryListener = onReattachQueryListener;
        mOnEditorMountListener = onEditorMountListener;
        mOnEditorAutosaveListener = onEditorAutosaveListener;
        mRequestExecutor = fetchExecutor;
        mOnImageFullscreenPreviewListener = onImageFullscreenPreviewListener;
        mOnMediaEditorListener = onMediaEditorListener;
        mOnLogGutenbergUserEventListener = onLogGutenbergUserEventListener;
        mAddMentionUtil = addMentionUtil;
        mOnStarterPageTemplatesTooltipShownListener = onStarterPageTemplatesTooltipListener;

        sAddCookiesInterceptor.setOnAuthHeaderRequestedListener(onAuthHeaderRequestedListener);

        if (mReactRootView.getParent() != null) {
            ((ViewGroup) mReactRootView.getParent()).removeView(mReactRootView);
        }

        viewGroup.addView(mReactRootView, 0,
                new LayoutParams(ViewGroup.LayoutParams.MATCH_PARENT, ViewGroup.LayoutParams.MATCH_PARENT));

        if (mReactContext != null) {
            setPreferredColorScheme(isDarkMode);
        }

        refocus();
    }

    private void refocus() {
        if (mLastFocusedView != null) {
            // schedule a request for focus
            new Handler(Looper.getMainLooper()).post(new Runnable() {
                @Override public void run() {
                    // Check if View reference is still alive and in the view hierarchy
                    if (mLastFocusedView != null
                            && mLastFocusedView.get() != null
                            && mLastFocusedView.get().getParent() != null) {
                        // request focus to the last focused child
                        mLastFocusedView.get().requestFocus();
                    }
                }
            });
        }
    }

    public void onPause(Activity activity) {
        if (mReactInstanceManager != null) {
            // get the focused view so we re-focus it later if needed. WeakReference so we don't leak it.
            mLastFocusedView = new WeakReference<>(mReactRootView.findFocus());

            mReactInstanceManager.onHostPause(activity);
        }
    }

    public void onResume(final Fragment fragment, final Activity activity) {
        if (mReactInstanceManager != null) {
            mReactInstanceManager.onHostResume(activity,
                    new DefaultHardwareBackBtnHandler() {
                        @Override
                        public void invokeDefaultOnBackPressed() {
                            if (fragment.isAdded()) {
                                activity.onBackPressed();
                            }
                        }
                    });
        }
    }

    public void onDetach(Activity activity) {
        mReactInstanceManager.onHostDestroy(activity);
        mRnReactNativeGutenbergBridgePackage.getRNReactNativeGutenbergBridgeModule().notifyModalClosed();
    }

    public void onDestroy(Activity activity) {
        if (mReactRootView != null) {
            mReactRootView.unmountReactApplication();
            mReactRootView = null;
            sAddCookiesInterceptor.setOnAuthHeaderRequestedListener(null);
        }
        if (mReactInstanceManager != null) {
            // onDestroy may be called on a ReactFragment after another ReactFragment has been
            // created and resumed with the same React Instance Manager. Make sure we only clean up
            // host's React Instance Manager if no other React Fragment is actively using it.
            if (mReactInstanceManager.getLifecycleState() != LifecycleState.RESUMED) {
                mReactInstanceManager.onHostDestroy(activity);
            }
        }
    }

    public void showDevOptionsDialog() {
        mReactInstanceManager.showDevOptionsDialog();
    }

    public void setFocusOnTitle() {
        mRnReactNativeGutenbergBridgePackage.getRNReactNativeGutenbergBridgeModule().setFocusOnTitleInJS();
    }

    public void appendNewMediaBlock(int mediaId, String mediaUri, String mediaType) {
        mRnReactNativeGutenbergBridgePackage.getRNReactNativeGutenbergBridgeModule()
                                            .appendNewMediaBlock(mediaId, mediaUri, mediaType);
    }

    public void setPreferredColorScheme(boolean isDarkMode) {
        if (mIsDarkMode != isDarkMode) {
            mIsDarkMode = isDarkMode;
            mRnReactNativeGutenbergBridgePackage.getRNReactNativeGutenbergBridgeModule()
                                                .setPreferredColorScheme(isDarkMode);
        }
    }

    public void updateTheme(@Nullable Bundle editorTheme) {
        if (mIsEditorMounted) {
            mRnReactNativeGutenbergBridgePackage.getRNReactNativeGutenbergBridgeModule()
                                                .updateTheme(editorTheme);
        } else {
            // Editor hasn't mounted yet. Save theme and load once editor loads
            AppLog.d(AppLog.T.EDITOR, "Editor theme not applied reason: Editor not mounted");
            mEditorTheme = editorTheme;
        }
    }

    private void refreshEditorTheme() {
        if (mEditorTheme != null) {
            mRnReactNativeGutenbergBridgePackage.getRNReactNativeGutenbergBridgeModule()
                                                .updateTheme(mEditorTheme);
            mEditorTheme = null;
        }
    }

    public void setTitle(String title) {
        mTitleInitialized = true;
        mTitle = title;
        setContent(mTitle, mContentHtml);
    }

    public void setContent(String postContent) {
        mContentInitialized = true;
        mContentHtml = postContent;
        setContent(mTitle, mContentHtml);
    }

    public boolean hasReceivedInitialTitleAndContent() {
        return mTitleInitialized && mContentInitialized;
    }

    private void setContent(String title, String postContent) {
        if (mReactRootView == null) {
            return;
        }

        // wait for both title and content to have been set at least once. Legacy editor implementation had the two as
        // separate calls but, we only want a single call to correctly boot the GB editor
        if (!hasReceivedInitialTitleAndContent()) {
            return;
        }

        // Content can be set directly to RootView only once (per RootView instance)
        // because we don't want to bootstrap the whole Gutenberg state.
        // Otherwise it should be done through module interface
        if (mShouldUpdateContent) {
            updateContent(title, postContent);
        } else {
            mShouldUpdateContent = true;
            initContent(title, postContent);
        }
    }

    private void initContent(String title, String content) {
        Bundle appProps = mReactRootView.getAppProperties();
        if (appProps == null) {
            appProps = new Bundle();
        }
        if (content != null) {
            appProps.putString(PROP_NAME_INITIAL_DATA, content);
            mContentHtml = content;
        }
        if (title != null) {
            appProps.putString(PROP_NAME_INITIAL_TITLE, title);
            mTitle = title;
        }
        mReactRootView.startReactApplication(mReactInstanceManager, "gutenberg", appProps);
    }

    private void updateContent(String title, String content) {
        if (content != null) {
            mContentHtml = content;
        }
        if (title != null) {
            mTitle = title;
        }
        if (mReactContext != null) {
            if (content != null) {
                mRnReactNativeGutenbergBridgePackage.getRNReactNativeGutenbergBridgeModule().setHtmlInJS(content);
            }
            if (title != null) {
                mRnReactNativeGutenbergBridgePackage.getRNReactNativeGutenbergBridgeModule().setTitleInJS(title);
            }
        }
    }

    public interface OnGetContentTimeout {
        void onGetContentTimeout(InterruptedException ie);
    }

    public CharSequence getContent(CharSequence originalContent, OnGetContentTimeout onGetContentTimeout) {
        if (mReactContext != null) {
            mGetContentCountDownLatch = new CountDownLatch(1);

            mRnReactNativeGutenbergBridgePackage.getRNReactNativeGutenbergBridgeModule().getHtmlFromJS();

            try {
                mGetContentCountDownLatch.await(10, TimeUnit.SECONDS);
            } catch (InterruptedException ie) {
                onGetContentTimeout.onGetContentTimeout(ie);
            }

            return mContentChanged ? (mContentHtml == null ? "" : mContentHtml) : originalContent;
        } else {
            // TODO: Add app logging here
        }

        return originalContent;
    }

    public CharSequence getTitle(OnGetContentTimeout onGetContentTimeout) {
        if (mReactContext != null) {
            mGetContentCountDownLatch = new CountDownLatch(1);

            mRnReactNativeGutenbergBridgePackage.getRNReactNativeGutenbergBridgeModule().getHtmlFromJS();

            try {
                mGetContentCountDownLatch.await(10, TimeUnit.SECONDS);
            } catch (InterruptedException ie) {
                onGetContentTimeout.onGetContentTimeout(ie);
            }

            return mTitle == null ? "" : mTitle;
        } else {
            // TODO: Add app logging here
        }

        return "";
    }

    private String getMediaType(final boolean isVideo) {
        return isVideo ? "video" : "image";
    }

    public void toggleEditorMode(boolean htmlModeEnabled) {
        // Turn off hardware acceleration for Oreo
        // see https://github.com/wordpress-mobile/gutenberg-mobile/issues/1268#issuecomment-535887390
        if (Build.VERSION.SDK_INT >= Build.VERSION_CODES.O
                && Build.VERSION.SDK_INT <= Build.VERSION_CODES.O_MR1) {
            if (htmlModeEnabled) {
                mReactRootView.setLayerType(View.LAYER_TYPE_SOFTWARE, null);
            } else {
                mReactRootView.setLayerType(View.LAYER_TYPE_HARDWARE, null);
            }
        }
        mRnReactNativeGutenbergBridgePackage.getRNReactNativeGutenbergBridgeModule().toggleEditorMode();
    }

    public void appendUploadMediaFiles(ArrayList<Media> mediaList) {
        if (isMediaUploadCallbackRegistered() && mMediaPickedByUserOnBlock) {
            mMediaPickedByUserOnBlock = false;
            List<RNMedia> rnMediaList = new ArrayList<>();

            // We have special handling here for the image block when the user selects multiple items from the
            // WordPress Media Library: We pass the first image to the callback, and the remaining images will be
            // appended as blocks via sendOrDeferAppendMediaSignal
            //
            // All other media selection results should be passed to the callback at once (as a collection)
            //
            // Note: In the future, after image block <-> gallery block transforms have been implemented, this special
            // handling will no longer be necessary

            if (mAppendsMultipleSelectedToSiblingBlocks && 1 < mediaList.size()) {
                rnMediaList.add(mediaList.get(0));
                mPendingMediaUploadCallback.onUploadMediaFileSelected(rnMediaList);

                for (Media mediaToAppend : mediaList.subList(1, mediaList.size())) {
                    sendOrDeferAppendMediaSignal(mediaToAppend.getId(), mediaToAppend.getUrl(),
                            mediaToAppend.getType(), mediaToAppend.getCaption());
                }
            } else {
                rnMediaList.addAll(mediaList);
                mPendingMediaUploadCallback.onUploadMediaFileSelected(rnMediaList);
            }
        } else {
            // This case is for media that is shared from the device
            for (Media mediaToAppend : mediaList) {
                sendOrDeferAppendMediaSignal(mediaToAppend.getId(), mediaToAppend.getUrl(),
                        mediaToAppend.getType(), mediaToAppend.getCaption());
            }
        }

        mAppendsMultipleSelectedToSiblingBlocks = false;
    }

    private void sendOrDeferAppendMediaSignal(final int mediaId, final String mediaUri, final String mediaType, final String caption) {
        // if editor is mounted, let's append the media file
        if (mIsEditorMounted) {
            if (!TextUtils.isEmpty(mediaUri) && mediaId > 0) {
                // send signal to JS
                appendNewMediaBlock(mediaId, mediaUri, mediaType);
            }
        } else {
            // save the URL, we'll add it once Editor is mounted
            synchronized (WPAndroidGlueCode.this) {
                mMediaToAddAfterMounting.put(mediaId, new Media(mediaId, mediaUri, mediaType, caption));
            }
        }
    }

    private synchronized void dispatchOneMediaToAddAtATimeIfAvailable() {
        Iterator<Entry<Integer, Media>> iter = mMediaToAddAfterMounting.entrySet().iterator();
        while (iter.hasNext()) {
            Map.Entry<Integer, Media> entry = iter.next();
            Integer mediaId = entry.getKey();
            Media media = entry.getValue();
            if (!TextUtils.isEmpty(media.getUrl()) && mediaId > 0) {
                // send signal to JS
                appendNewMediaBlock(mediaId, media.getUrl(), media.getType());
                iter.remove();
            }
        }
    }

    public void mediaFileUploadProgress(final int mediaId, final float progress) {
        if (isMediaUploadCallbackRegistered()) {
            mPendingMediaUploadCallback.onMediaFileUploadProgress(mediaId, progress);
        }
    }

    public void mediaFileUploadFailed(final int mediaId) {
        if (isMediaUploadCallbackRegistered()) {
            mPendingMediaUploadCallback.onMediaFileUploadFailed(mediaId);
        }
    }

    public void mediaFileUploadSucceeded(final int mediaId, final String mediaUrl, final int serverMediaId) {
        if (isMediaUploadCallbackRegistered()) {
            mPendingMediaUploadCallback.onMediaFileUploadSucceeded(mediaId, mediaUrl, serverMediaId);
        }
    }

    public void clearMediaFileURL(final int mediaId) {
        if (isMediaUploadCallbackRegistered()) {
            mPendingMediaUploadCallback.onUploadMediaFileClear(mediaId);
        }
    }

    private boolean isMediaUploadCallbackRegistered() {
        return mPendingMediaUploadCallback != null;
    }
}
<|MERGE_RESOLUTION|>--- conflicted
+++ resolved
@@ -383,36 +383,6 @@
                 .newBuilder(mReactRootView.getContext(), client).build();
     }
 
-<<<<<<< HEAD
-    @Deprecated
-    public void onCreateView(Context initContext,
-                             boolean htmlModeEnabled,
-                             Application application,
-                             boolean isDebug,
-                             boolean buildGutenbergFromSource,
-                             boolean isNewPost,
-                             String localeString,
-                             Bundle translations,
-                             int colorBackground,
-                             boolean isDarkMode) {
-        onCreateView(
-                initContext,
-                htmlModeEnabled,
-                application,
-                isDebug,
-                buildGutenbergFromSource,
-                "post",
-                isNewPost,
-                localeString,
-                translations,
-                colorBackground,
-                isDarkMode,
-                null,
-                null);
-    }
-
-=======
->>>>>>> 06c5f4e1
     public void onCreateView(Context initContext,
                              boolean htmlModeEnabled,
                              Application application,
@@ -424,14 +394,10 @@
                              Bundle translations,
                              int colorBackground,
                              boolean isDarkMode,
-<<<<<<< HEAD
+                             Consumer<Exception> exceptionLogger,
+                             Consumer<String> breadcrumbLogger,
                              @Nullable Boolean isSiteUsingWpComRestApi,
                              @Nullable Bundle editorTheme) {
-=======
-                             Consumer<Exception> exceptionLogger,
-                             Consumer<String> breadcrumbLogger,
-                             @Nullable Boolean isSiteUsingWpComRestApi) {
->>>>>>> 06c5f4e1
         mIsDarkMode = isDarkMode;
         mExceptionLogger = exceptionLogger;
         mBreadcrumbLogger = breadcrumbLogger;
