<?php
/**
 * Utilities to manage editor settings.
 *
 * @package gutenberg
 */

/**
 * Initialize a block-based editor.
 *
 * @param string $editor_name          Editor name.
 * @param string $editor_script_handle Editor script handle.
 * @param array  $settings {
 *      Elements to initialize a block-based editor.
 *
 *      @type array  $preload_paths        Array of paths to preload.
 *      @type string $initializer_name     Editor initialization function name.
 *      @type array  $editor_settings      Editor settings.
 * }
 * @return void
 */
function gutenberg_initialize_editor( $editor_name, $editor_script_handle, $settings ) {

	$defaults = array(
		'preload_paths'    => array(),
		'initializer_name' => 'initialize',
		'editor_settings'  => array(),
	);

	$settings = wp_parse_args( $settings, $defaults );

	/**
	 * Preload common data by specifying an array of REST API paths that will be preloaded.
	 *
	 * Filters the array of paths that will be preloaded.
	 *
	 * @param string[] $preload_paths Array of paths to preload.
	 */
	$preload_paths = apply_filters( "{$editor_name}_preload_paths", $settings['preload_paths'] );

	$preload_data = array_reduce(
		$preload_paths,
		'rest_preload_api_request',
		array()
	);

	wp_add_inline_script(
		'wp-api-fetch',
		sprintf(
			'wp.apiFetch.use( wp.apiFetch.createPreloadingMiddleware( %s ) );',
			wp_json_encode( $preload_data )
		),
		'after'
	);
	wp_add_inline_script(
		"wp-{$editor_script_handle}",
		sprintf(
			'wp.domReady( function() {
				wp.%s.%s( "%s", %s );
			} );',
			lcfirst( str_replace( '-', '', ucwords( $editor_script_handle, '-' ) ) ),
			$settings['initializer_name'],
			str_replace( '_', '-', $editor_name ),
			wp_json_encode( $settings['editor_settings'] )
		)
	);

	// Preload server-registered block schemas.
	wp_add_inline_script(
		'wp-blocks',
		'wp.blocks.unstable__bootstrapServerSideBlockDefinitions(' . wp_json_encode( get_block_editor_server_block_settings() ) . ');'
	);
}

/**
 * Sets a global JS variable used to trigger the availability of each Gutenberg Experiment.
 */
function gutenberg_enable_experiments() {
	$gutenberg_experiments = get_option( 'gutenberg-experiments' );
	if ( $gutenberg_experiments && array_key_exists( 'gutenberg-zoomed-out-view', $gutenberg_experiments ) ) {
		wp_add_inline_script( 'wp-block-editor', 'window.__experimentalEnableZoomedOutView = true', 'before' );
	}
	if ( $gutenberg_experiments && array_key_exists( 'gutenberg-color-randomizer', $gutenberg_experiments ) ) {
		wp_add_inline_script( 'wp-block-editor', 'window.__experimentalEnableColorRandomizer = true', 'before' );
	}
	if ( $gutenberg_experiments && array_key_exists( 'gutenberg-command-center', $gutenberg_experiments ) ) {
		wp_add_inline_script( 'wp-edit-site', 'window.__experimentalEnableCommandCenter = true', 'before' );
	}
	if ( $gutenberg_experiments && array_key_exists( 'gutenberg-command-center', $gutenberg_experiments ) ) {
		wp_add_inline_script( 'wp-edit-post', 'window.__experimentalEnableCommandCenter = true', 'before' );
	}
	if ( $gutenberg_experiments && array_key_exists( 'gutenberg-group-grid-variation', $gutenberg_experiments ) ) {
		wp_add_inline_script( 'wp-block-editor', 'window.__experimentalEnableGroupGridVariation = true', 'before' );
	}
	if ( $gutenberg_experiments && array_key_exists( 'gutenberg-details-blocks', $gutenberg_experiments ) ) {
		wp_add_inline_script( 'wp-block-editor', 'window.__experimentalEnableDetailsBlocks = true', 'before' );
	}
<<<<<<< HEAD
	if ( $gutenberg_experiments && array_key_exists( 'gutenberg-playlist-block', $gutenberg_experiments ) ) {
		wp_add_inline_script( 'wp-block-editor', 'window.__experimentalEnablePlaylistBlock = true', 'before' );
	}
=======
	if ( $gutenberg_experiments && array_key_exists( 'gutenberg-theme-previews', $gutenberg_experiments ) ) {
		wp_add_inline_script( 'wp-block-editor', 'window.__experimentalEnableThemePreviews = true', 'before' );
	}

>>>>>>> 232bd5cb
}

add_action( 'admin_init', 'gutenberg_enable_experiments' );<|MERGE_RESOLUTION|>--- conflicted
+++ resolved
@@ -95,16 +95,12 @@
 	if ( $gutenberg_experiments && array_key_exists( 'gutenberg-details-blocks', $gutenberg_experiments ) ) {
 		wp_add_inline_script( 'wp-block-editor', 'window.__experimentalEnableDetailsBlocks = true', 'before' );
 	}
-<<<<<<< HEAD
 	if ( $gutenberg_experiments && array_key_exists( 'gutenberg-playlist-block', $gutenberg_experiments ) ) {
 		wp_add_inline_script( 'wp-block-editor', 'window.__experimentalEnablePlaylistBlock = true', 'before' );
 	}
-=======
 	if ( $gutenberg_experiments && array_key_exists( 'gutenberg-theme-previews', $gutenberg_experiments ) ) {
 		wp_add_inline_script( 'wp-block-editor', 'window.__experimentalEnableThemePreviews = true', 'before' );
 	}
-
->>>>>>> 232bd5cb
 }
 
 add_action( 'admin_init', 'gutenberg_enable_experiments' );