--- conflicted
+++ resolved
@@ -785,13 +785,8 @@
 	);
 	$updated_content = preg_replace_callback(
 		$replace_regex,
-<<<<<<< HEAD
-		function( $matches ) use( $constrained_class ) {
+		static function( $matches ) use( $constrained_class ) {
 			return $matches[1] . '<div class="wp-block-group__inner-container' . $constrained_class . '">' . $matches[2] . '</div>' . $matches[3];
-=======
-		static function( $matches ) {
-			return $matches[1] . '<div class="wp-block-group__inner-container">' . $matches[2] . '</div>' . $matches[3];
->>>>>>> f0b31ea5
 		},
 		$block_content
 	);
