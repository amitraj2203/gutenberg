node_modules
build
<<<<<<< HEAD
.vscode
=======
*.log
>>>>>>> 00b8bf56
<|MERGE_RESOLUTION|>--- conflicted
+++ resolved
@@ -1,7 +1,4 @@
 node_modules
 build
-<<<<<<< HEAD
 .vscode
-=======
-*.log
->>>>>>> 00b8bf56
+*.log