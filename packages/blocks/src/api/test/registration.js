--- conflicted
+++ resolved
@@ -296,11 +296,7 @@
 					category: 'common',
 					title: 'block title',
 					icon: {
-<<<<<<< HEAD
-						src: 'block-default',
-=======
 						src: blockIcon,
->>>>>>> 251bab45
 					},
 					attributes: {
 						ok: {
