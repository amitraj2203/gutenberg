/**
 * External dependencies
 */
import { times, unescape } from 'lodash';

/**
 * WordPress dependencies
 */
import {
	PanelBody,
	Placeholder,
	Spinner,
	ToggleControl,
} from '@wordpress/components';
import { compose, withInstanceId } from '@wordpress/compose';
import { withSelect } from '@wordpress/data';
import { InspectorControls } from '@wordpress/block-editor';
import { Component } from '@wordpress/element';
import { __ } from '@wordpress/i18n';
import { pin } from '@wordpress/icons';

class CategoriesEdit extends Component {
	constructor() {
		super( ...arguments );

		this.toggleDisplayAsDropdown = this.toggleDisplayAsDropdown.bind(
			this
		);
		this.toggleShowPostCounts = this.toggleShowPostCounts.bind( this );
		this.toggleShowHierarchy = this.toggleShowHierarchy.bind( this );
	}

	toggleDisplayAsDropdown() {
		const { attributes, setAttributes } = this.props;
		const { displayAsDropdown } = attributes;

		setAttributes( { displayAsDropdown: ! displayAsDropdown } );
	}

	toggleShowPostCounts() {
		const { attributes, setAttributes } = this.props;
		const { showPostCounts } = attributes;

		setAttributes( { showPostCounts: ! showPostCounts } );
	}

	toggleShowHierarchy() {
		const { attributes, setAttributes } = this.props;
		const { showHierarchy } = attributes;

		setAttributes( { showHierarchy: ! showHierarchy } );
	}

	getCategories( parentId = null ) {
		const categories = this.props.categories;
		if ( ! categories || ! categories.length ) {
			return [];
		}

		if ( parentId === null ) {
			return categories;
		}

		return categories.filter(
			( category ) => category.parent === parentId
		);
	}

	getCategoryListClassName( level ) {
		return `wp-block-categories__list wp-block-categories__list-level-${ level }`;
	}

	renderCategoryName( category ) {
		if ( ! category.name ) {
			return __( '(Untitled)' );
		}

		return unescape( category.name ).trim();
	}

	renderCategoryList() {
		const { showHierarchy } = this.props.attributes;
		const parentId = showHierarchy ? 0 : null;
		const categories = this.getCategories( parentId );

		return (
			<ul className={ this.getCategoryListClassName( 0 ) }>
				{ categories.map( ( category ) =>
					this.renderCategoryListItem( category, 0 )
				) }
			</ul>
		);
	}

	renderCategoryListItem( category, level ) {
		const { showHierarchy, showPostCounts } = this.props.attributes;
		const childCategories = this.getCategories( category.id );

		return (
			<li key={ category.id }>
				<a
					href={ category.link }
					target="_blank"
					rel="noreferrer noopener"
				>
					{ this.renderCategoryName( category ) }
				</a>
				{ showPostCounts && (
					<span className="wp-block-categories__post-count">
						{ ' ' }
						({ category.count })
					</span>
				) }

				{ showHierarchy && !! childCategories.length && (
					<ul
						className={ this.getCategoryListClassName( level + 1 ) }
					>
						{ childCategories.map( ( childCategory ) =>
							this.renderCategoryListItem(
								childCategory,
								level + 1
							)
						) }
					</ul>
				) }
			</li>
		);
	}

	renderCategoryDropdown() {
		const { instanceId } = this.props;
		const { showHierarchy } = this.props.attributes;
		const parentId = showHierarchy ? 0 : null;
		const categories = this.getCategories( parentId );
		const selectId = `blocks-category-select-${ instanceId }`;
		return (
			<>
				<label htmlFor={ selectId } className="screen-reader-text">
					{ __( 'Categories' ) }
				</label>
				<select
					id={ selectId }
					className="wp-block-categories__dropdown"
				>
					{ categories.map( ( category ) =>
						this.renderCategoryDropdownItem( category, 0 )
					) }
				</select>
			</>
		);
	}

	renderCategoryDropdownItem( category, level ) {
		const { showHierarchy, showPostCounts } = this.props.attributes;
		const childCategories = this.getCategories( category.id );

		return [
			<option key={ category.id }>
				{ times( level * 3, () => '\xa0' ) }
				{ this.renderCategoryName( category ) }
				{ !! showPostCounts ? ` (${ category.count })` : '' }
			</option>,
			showHierarchy &&
				!! childCategories.length &&
				childCategories.map( ( childCategory ) =>
					this.renderCategoryDropdownItem( childCategory, level + 1 )
				),
		];
	}

	render() {
		const { attributes, isRequesting } = this.props;
		const { displayAsDropdown, showHierarchy, showPostCounts } = attributes;

		const inspectorControls = (
			<InspectorControls>
				<PanelBody title={ __( 'Categories settings' ) }>
					<ToggleControl
						label={ __( 'Display as dropdown' ) }
						checked={ displayAsDropdown }
						onChange={ this.toggleDisplayAsDropdown }
					/>
					<ToggleControl
						label={ __( 'Show hierarchy' ) }
						checked={ showHierarchy }
						onChange={ this.toggleShowHierarchy }
					/>
					<ToggleControl
						label={ __( 'Show post counts' ) }
						checked={ showPostCounts }
						onChange={ this.toggleShowPostCounts }
					/>
				</PanelBody>
			</InspectorControls>
		);

		if ( isRequesting ) {
			return (
				<>
					{ inspectorControls }
<<<<<<< HEAD
					<Placeholder icon="admin-post" label={ __( 'Categories' ) }>
=======
					<Placeholder icon={ pin } label={ __( 'Categories' ) }>
>>>>>>> 251bab45
						<Spinner />
					</Placeholder>
				</>
			);
		}

		return (
			<>
				{ inspectorControls }
				<div className={ this.props.className }>
					{ displayAsDropdown
						? this.renderCategoryDropdown()
						: this.renderCategoryList() }
				</div>
			</>
		);
	}
}
export default compose(
	withSelect( ( select ) => {
		const { getEntityRecords } = select( 'core' );
		const { isResolving } = select( 'core/data' );
		const query = { per_page: -1, hide_empty: true };

		return {
			categories: getEntityRecords( 'taxonomy', 'category', query ),
			isRequesting: isResolving( 'core', 'getEntityRecords', [
				'taxonomy',
				'category',
				query,
			] ),
		};
	} ),
	withInstanceId
)( CategoriesEdit );<|MERGE_RESOLUTION|>--- conflicted
+++ resolved
@@ -199,11 +199,7 @@
 			return (
 				<>
 					{ inspectorControls }
-<<<<<<< HEAD
-					<Placeholder icon="admin-post" label={ __( 'Categories' ) }>
-=======
 					<Placeholder icon={ pin } label={ __( 'Categories' ) }>
->>>>>>> 251bab45
 						<Spinner />
 					</Placeholder>
 				</>
