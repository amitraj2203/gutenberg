.wp-block-preformatted {
	// This block has customizable padding, border-box makes that more predictable.
	box-sizing: border-box;
	white-space: pre-wrap;
<<<<<<< HEAD
=======
}

// Add low specificity default padding when a background is used.
:where(.wp-block-preformatted.has-background) {
	padding: $block-bg-padding--v $block-bg-padding--h;
>>>>>>> c04e4204
}<|MERGE_RESOLUTION|>--- conflicted
+++ resolved
@@ -2,12 +2,9 @@
 	// This block has customizable padding, border-box makes that more predictable.
 	box-sizing: border-box;
 	white-space: pre-wrap;
-<<<<<<< HEAD
-=======
 }
 
 // Add low specificity default padding when a background is used.
 :where(.wp-block-preformatted.has-background) {
 	padding: $block-bg-padding--v $block-bg-padding--h;
->>>>>>> c04e4204
 }