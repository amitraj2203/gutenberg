/**
 * External dependencies
 */
import { isEmpty } from 'lodash';
import classnames from 'classnames';

/**
 * WordPress dependencies
 */
import { useInstanceId } from '@wordpress/compose';

/**
 * Internal dependencies
 */
import BaseControl from '../base-control';

export default function RadioControl( {
	label,
	className,
	selected,
	help,
	onChange,
	options = [],
} ) {
	const instanceId = useInstanceId( RadioControl );
	const id = `inspector-radio-control-${ instanceId }`;
	const onChangeValue = ( event ) => onChange( event.target.value );

	return (
		! isEmpty( options ) && (
			<BaseControl
<<<<<<< HEAD
				as="fieldset"
				label={ label }
				id={ id }
				help={ help }
				className={ classnames( className, 'components-radio-control' ) }
=======
				label={ label }
				id={ id }
				help={ help }
				className={ classnames(
					className,
					'components-radio-control'
				) }
>>>>>>> f1b60d2e
			>
				{ options.map( ( option, index ) => (
					<div
						key={ `${ id }-${ index }` }
						className="components-radio-control__option"
					>
						<input
							id={ `${ id }-${ index }` }
							className="components-radio-control__input"
							type="radio"
							name={ id }
							value={ option.value }
							onChange={ onChangeValue }
							checked={ option.value === selected }
							aria-describedby={
								!! help ? `${ id }__help` : undefined
							}
						/>
<<<<<<< HEAD
						<label htmlFor={ `${ id }-${ index }` }>{ option.label }</label>
=======
						<label htmlFor={ `${ id }-${ index }` }>
							{ option.label }
						</label>
>>>>>>> f1b60d2e
					</div>
				) ) }
			</BaseControl>
		)
	);
}<|MERGE_RESOLUTION|>--- conflicted
+++ resolved
@@ -29,13 +29,7 @@
 	return (
 		! isEmpty( options ) && (
 			<BaseControl
-<<<<<<< HEAD
 				as="fieldset"
-				label={ label }
-				id={ id }
-				help={ help }
-				className={ classnames( className, 'components-radio-control' ) }
-=======
 				label={ label }
 				id={ id }
 				help={ help }
@@ -43,7 +37,6 @@
 					className,
 					'components-radio-control'
 				) }
->>>>>>> f1b60d2e
 			>
 				{ options.map( ( option, index ) => (
 					<div
@@ -62,13 +55,9 @@
 								!! help ? `${ id }__help` : undefined
 							}
 						/>
-<<<<<<< HEAD
-						<label htmlFor={ `${ id }-${ index }` }>{ option.label }</label>
-=======
 						<label htmlFor={ `${ id }-${ index }` }>
 							{ option.label }
 						</label>
->>>>>>> f1b60d2e
 					</div>
 				) ) }
 			</BaseControl>
