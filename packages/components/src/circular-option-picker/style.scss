$color-palette-circle-size: 28px;
$color-palette-circle-spacing: 12px;

.components-circular-option-picker {
	display: inline-block;
	margin-top: 0.6rem;
	width: 100%;

	.components-circular-option-picker__custom-clear-wrapper {
		display: flex;
		justify-content: flex-end;
	}
}

.components-circular-option-picker__option-wrapper {
	display: inline-block;
	height: $color-palette-circle-size;
	width: $color-palette-circle-size;
	margin-right: $color-palette-circle-spacing;
	margin-bottom: $color-palette-circle-spacing;
	vertical-align: top;
	transform: scale(1);
	transition: 100ms transform ease;
	@include reduce-motion("transition");

	&:hover {
		transform: scale(1.2);
	}

	// Ensure that the <div> that <Dropdown> wraps our toggle button with is full height
	& > div {
		height: 100%;
		width: 100%;
	}
}

.components-circular-option-picker__option-wrapper::before {
	content: "";
	position: absolute;
	top: 1px;
	left: 1px;
	bottom: 1px;
	right: 1px;
	border-radius: $radius-round;
	// Show a thin circular outline in Windows high contrast mode, otherwise the button is invisible.
	z-index: z-index(".components-circular-option-picker__option-wrapper::before");
	// Need to disable the lint rule because given that we are in the presence of a data URL that needs quotes we need to wrap it with single quotes.
	/* stylelint-disable-next-line function-url-quotes */
	background: url('data:image/svg+xml,%3Csvg width="28" height="28" fill="none" xmlns="http://www.w3.org/2000/svg"%3E%3Cpath d="M6 8V6H4v2h2zM8 8V6h2v2H8zM10 16H8v-2h2v2zM12 16v-2h2v2h-2zM12 18v-2h-2v2H8v2h2v-2h2zM14 18v2h-2v-2h2zM16 18h-2v-2h2v2z" fill="%23555D65"/%3E%3Cpath fill-rule="evenodd" clip-rule="evenodd" d="M18 18h2v-2h-2v-2h2v-2h-2v-2h2V8h-2v2h-2V8h-2v2h2v2h-2v2h2v2h2v2zm-2-4v-2h2v2h-2z" fill="%23555D65"/%3E%3Cpath d="M18 18v2h-2v-2h2z" fill="%23555D65"/%3E%3Cpath fill-rule="evenodd" clip-rule="evenodd" d="M8 10V8H6v2H4v2h2v2H4v2h2v2H4v2h2v2H4v2h2v-2h2v2h2v-2h2v2h2v-2h2v2h2v-2h2v2h2v-2h2v-2h-2v-2h2v-2h-2v-2h2v-2h-2v-2h2V8h-2V6h2V4h-2v2h-2V4h-2v2h-2V4h-2v2h-2V4h-2v2h2v2h-2v2H8zm0 2v-2H6v2h2zm2 0v-2h2v2h-2zm0 2v-2H8v2H6v2h2v2H6v2h2v2h2v-2h2v2h2v-2h2v2h2v-2h2v2h2v-2h-2v-2h2v-2h-2v-2h2v-2h-2v-2h2V8h-2V6h-2v2h-2V6h-2v2h-2v2h2v2h-2v2h-2z" fill="%23555D65"/%3E%3Cpath fill-rule="evenodd" clip-rule="evenodd" d="M4 0H2v2H0v2h2v2H0v2h2v2H0v2h2v2H0v2h2v2H0v2h2v2H0v2h2v2H0v2h2v-2h2v2h2v-2h2v2h2v-2h2v2h2v-2h2v2h2v-2h2v2h2v-2h2v2h2v-2h2v-2h-2v-2h2v-2h-2v-2h2v-2h-2v-2h2v-2h-2v-2h2V8h-2V6h2V4h-2V2h2V0h-2v2h-2V0h-2v2h-2V0h-2v2h-2V0h-2v2h-2V0h-2v2H8V0H6v2H4V0zm0 4V2H2v2h2zm2 0V2h2v2H6zm0 2V4H4v2H2v2h2v2H2v2h2v2H2v2h2v2H2v2h2v2H2v2h2v2h2v-2h2v2h2v-2h2v2h2v-2h2v2h2v-2h2v2h2v-2h2v2h2v-2h-2v-2h2v-2h-2v-2h2v-2h-2v-2h2v-2h-2v-2h2V8h-2V6h2V4h-2V2h-2v2h-2V2h-2v2h-2V2h-2v2h-2V2h-2v2H8v2H6z" fill="%23555D65"/%3E%3C/svg%3E');
}

.components-circular-option-picker__option {
	display: inline-block;
	vertical-align: top;
	height: 100%;
	width: 100%;
	border: none;
	border-radius: 50%;
	background: transparent;
	box-shadow: inset 0 0 0 ($color-palette-circle-size / 2);
	transition: 100ms box-shadow ease;
	@include reduce-motion("transition");
	cursor: pointer;

	&:hover {
		// Override default button hover style.
		box-shadow: inset 0 0 0 ($color-palette-circle-size / 2) !important;
	}

	&.is-pressed {
		box-shadow: inset 0 0 0 4px;
		position: relative;
		z-index: z-index(".components-circular-option-picker__option.is-pressed");
		overflow: visible;

		& + svg {
			position: absolute;
			left: 2px;
			top: 2px;
			border-radius: 50%;
			z-index: z-index(".components-circular-option-picker__option.is-pressed + svg");
<<<<<<< HEAD
			background: $white;
=======
>>>>>>> 251bab45
			pointer-events: none;
		}
	}

	&::after {
		content: "";
		position: absolute;
		top: -1px;
		left: -1px;
		bottom: -1px;
		right: -1px;
		border-radius: $radius-round;
		box-shadow: inset 0 0 0 1px rgba(0, 0, 0, 0.2);
		// Show a thin circular outline in Windows high contrast mode, otherwise the button is invisible.
		border: 1px solid transparent;
	}

	&:focus {
		&::after {
			content: "";
			border: #{ $border-width * 2 } solid $dark-gray-400;
			width: 32px;
			height: 32px;
			position: absolute;
			top: -2px;
			left: -2px;
			border-radius: $radius-round;
			box-shadow: inset 0 0 0 2px $white;
		}
	}

	&.components-button:focus {
		background-color: transparent;
		box-shadow: inset 0 0 0 ($color-palette-circle-size / 2);
		outline: none;
	}
}

.components-circular-option-picker__button-action .components-circular-option-picker__option {
	color: $white;
	background: $white;
}


.components-circular-option-picker__dropdown-link-action {
	margin-right: $grid-unit-20;

	.components-button {
		line-height: 22px;
	}
}<|MERGE_RESOLUTION|>--- conflicted
+++ resolved
@@ -79,10 +79,6 @@
 			top: 2px;
 			border-radius: 50%;
 			z-index: z-index(".components-circular-option-picker__option.is-pressed + svg");
-<<<<<<< HEAD
-			background: $white;
-=======
->>>>>>> 251bab45
 			pointer-events: none;
 		}
 	}
