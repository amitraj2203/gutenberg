--- conflicted
+++ resolved
@@ -43,17 +43,6 @@
 
 		return {
 			canUseUnfilteredHTML: canUserUseUnfilteredHTML(),
-<<<<<<< HEAD
-			reusableBlocks: select( coreStore ).getEntityRecords(
-				'postType',
-				'wp_block',
-				/**
-				 * Unbounded queries are not supported on native so as a workaround, we set per_page with the maximum value that native version can handle.
-				 * Related issue: https://github.com/wordpress-mobile/gutenberg-mobile/issues/2661
-				 */
-				{ per_page: Platform.select( { web: -1, native: 100 } ) }
-			),
-=======
 			reusableBlocks: isWeb
 				? select( coreStore ).getEntityRecords(
 						'postType',
@@ -61,7 +50,6 @@
 						{ per_page: -1 }
 				  )
 				: [], // Reusable blocks are fetched in the native version of this hook.
->>>>>>> d9fe8f99
 			hasUploadPermissions: defaultTo(
 				canUser( 'create', 'media' ),
 				true
