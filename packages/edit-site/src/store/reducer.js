--- conflicted
+++ resolved
@@ -158,7 +158,6 @@
 }
 
 /**
-<<<<<<< HEAD
  * Reducer used to track the create new page modal which can be opened in and out of editor
  *
  * @param {Object} state  Current state.
@@ -171,7 +170,12 @@
 				isOpen: action.isOpen,
 				options: action.options,
 			};
-=======
+	}
+
+	return state;
+}
+
+/*
  * Reducer used to track whether the page content is locked.
  *
  * @param {boolean} state  Current state.
@@ -185,7 +189,6 @@
 			return !! action.context?.postId;
 		case 'TOGGLE_PAGE_CONTENT_LOCK':
 			return action.hasPageContentLock ?? ! state;
->>>>>>> 4d8e07e3
 	}
 
 	return state;
