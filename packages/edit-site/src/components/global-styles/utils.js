--- conflicted
+++ resolved
@@ -1,333 +1,19 @@
 /**
-<<<<<<< HEAD
  * External dependencies
  */
-import { get } from 'lodash';
 import fastDeepEqual from 'fast-deep-equal/es6';
 
 /**
- * Internal dependencies
- */
-import { getTypographyFontSizeValue } from './typography-utils';
-
-/* Supporting data. */
-export const ROOT_BLOCK_NAME = 'root';
-export const ROOT_BLOCK_SELECTOR = 'body';
-export const ROOT_BLOCK_SUPPORTS = [
-	'background',
-	'backgroundColor',
-	'color',
-	'linkColor',
-	'buttonColor',
-	'fontFamily',
-	'fontSize',
-	'fontStyle',
-	'fontWeight',
-	'lineHeight',
-	'textDecoration',
-	'textTransform',
-	'padding',
-];
-
-export const PRESET_METADATA = [
-	{
-		path: [ 'color', 'palette' ],
-		valueKey: 'color',
-		cssVarInfix: 'color',
-		classes: [
-			{ classSuffix: 'color', propertyName: 'color' },
-			{
-				classSuffix: 'background-color',
-				propertyName: 'background-color',
-			},
-			{
-				classSuffix: 'border-color',
-				propertyName: 'border-color',
-			},
-		],
-	},
-	{
-		path: [ 'color', 'gradients' ],
-		valueKey: 'gradient',
-		cssVarInfix: 'gradient',
-		classes: [
-			{
-				classSuffix: 'gradient-background',
-				propertyName: 'background',
-			},
-		],
-	},
-	{
-		path: [ 'color', 'duotone' ],
-		cssVarInfix: 'duotone',
-		valueFunc: ( { slug } ) => `url( '#wp-duotone-${ slug }' )`,
-		classes: [],
-	},
-	{
-		path: [ 'typography', 'fontSizes' ],
-		valueFunc: ( preset, { typography: typographySettings } ) =>
-			getTypographyFontSizeValue( preset, typographySettings ),
-		valueKey: 'size',
-		cssVarInfix: 'font-size',
-		classes: [ { classSuffix: 'font-size', propertyName: 'font-size' } ],
-	},
-	{
-		path: [ 'typography', 'fontFamilies' ],
-		valueKey: 'fontFamily',
-		cssVarInfix: 'font-family',
-		classes: [
-			{ classSuffix: 'font-family', propertyName: 'font-family' },
-		],
-	},
-	{
-		path: [ 'spacing', 'spacingSizes' ],
-		valueKey: 'size',
-		cssVarInfix: 'spacing',
-		valueFunc: ( { size } ) => size,
-		classes: [],
-	},
-];
-
-export const STYLE_PATH_TO_CSS_VAR_INFIX = {
-	'color.background': 'color',
-	'color.text': 'color',
-	'elements.link.color.text': 'color',
-	'elements.button.color.text': 'color',
-	'elements.button.backgroundColor': 'background-color',
-	'elements.heading.color': 'color',
-	'elements.heading.backgroundColor': 'background-color',
-	'elements.heading.gradient': 'gradient',
-	'color.gradient': 'gradient',
-	'typography.fontSize': 'font-size',
-	'typography.fontFamily': 'font-family',
-};
-
-// A static list of block attributes that store global style preset slugs.
-export const STYLE_PATH_TO_PRESET_BLOCK_ATTRIBUTE = {
-	'color.background': 'backgroundColor',
-	'color.text': 'textColor',
-	'color.gradient': 'gradient',
-	'typography.fontSize': 'fontSize',
-	'typography.fontFamily': 'fontFamily',
-};
-
-function findInPresetsBy(
-	features,
-	blockName,
-	presetPath,
-	presetProperty,
-	presetValueValue
-) {
-	// Block presets take priority above root level presets.
-	const orderedPresetsByOrigin = [
-		get( features, [ 'blocks', blockName, ...presetPath ] ),
-		get( features, presetPath ),
-	];
-
-	for ( const presetByOrigin of orderedPresetsByOrigin ) {
-		if ( presetByOrigin ) {
-			// Preset origins ordered by priority.
-			const origins = [ 'custom', 'theme', 'default' ];
-			for ( const origin of origins ) {
-				const presets = presetByOrigin[ origin ];
-				if ( presets ) {
-					const presetObject = presets.find(
-						( preset ) =>
-							preset[ presetProperty ] === presetValueValue
-					);
-					if ( presetObject ) {
-						if ( presetProperty === 'slug' ) {
-							return presetObject;
-						}
-						// If there is a highest priority preset with the same slug but different value the preset we found was overwritten and should be ignored.
-						const highestPresetObjectWithSameSlug = findInPresetsBy(
-							features,
-							blockName,
-							presetPath,
-							'slug',
-							presetObject.slug
-						);
-						if (
-							highestPresetObjectWithSameSlug[
-								presetProperty
-							] === presetObject[ presetProperty ]
-						) {
-							return presetObject;
-						}
-						return undefined;
-					}
-				}
-			}
-		}
-	}
-}
-
-export function getPresetVariableFromValue(
-	features,
-	blockName,
-	variableStylePath,
-	presetPropertyValue
-) {
-	if ( ! presetPropertyValue ) {
-		return presetPropertyValue;
-	}
-
-	const cssVarInfix = STYLE_PATH_TO_CSS_VAR_INFIX[ variableStylePath ];
-
-	const metadata = PRESET_METADATA.find(
-		( data ) => data.cssVarInfix === cssVarInfix
-	);
-
-	if ( ! metadata ) {
-		// The property doesn't have preset data
-		// so the value should be returned as it is.
-		return presetPropertyValue;
-	}
-	const { valueKey, path } = metadata;
-
-	const presetObject = findInPresetsBy(
-		features,
-		blockName,
-		path,
-		valueKey,
-		presetPropertyValue
-	);
-
-	if ( ! presetObject ) {
-		// Value wasn't found in the presets,
-		// so it must be a custom value.
-		return presetPropertyValue;
-	}
-
-	return `var:preset|${ cssVarInfix }|${ presetObject.slug }`;
-}
-
-function getValueFromPresetVariable(
-	features,
-	blockName,
-	variable,
-	[ presetType, slug ]
-) {
-	const metadata = PRESET_METADATA.find(
-		( data ) => data.cssVarInfix === presetType
-	);
-	if ( ! metadata ) {
-		return variable;
-	}
-
-	const presetObject = findInPresetsBy(
-		features.settings,
-		blockName,
-		metadata.path,
-		'slug',
-		slug
-	);
-
-	if ( presetObject ) {
-		const { valueKey } = metadata;
-		const result = presetObject[ valueKey ];
-		return getValueFromVariable( features, blockName, result );
-	}
-
-	return variable;
-}
-
-function getValueFromCustomVariable( features, blockName, variable, path ) {
-	const result =
-		get( features.settings, [ 'blocks', blockName, 'custom', ...path ] ) ??
-		get( features.settings, [ 'custom', ...path ] );
-	if ( ! result ) {
-		return variable;
-	}
-	// A variable may reference another variable so we need recursion until we find the value.
-	return getValueFromVariable( features, blockName, result );
-}
-
-/**
- * Attempts to fetch the value of a theme.json CSS variable.
- *
- * @param {Object}   features  GlobalStylesContext config, e.g., user, base or merged. Represents the theme.json tree.
- * @param {string}   blockName The name of a block as represented in the styles property. E.g., 'root' for root-level, and 'core/${blockName}' for blocks.
- * @param {string|*} variable  An incoming style value. A CSS var value is expected, but it could be any value.
- * @return {string|*|{ref}} The value of the CSS var, if found. If not found, the passed variable argument.
- */
-export function getValueFromVariable( features, blockName, variable ) {
-	if ( ! variable || typeof variable !== 'string' ) {
-		if ( variable?.ref && typeof variable?.ref === 'string' ) {
-			const refPath = variable.ref.split( '.' );
-			variable = get( features, refPath );
-			// Presence of another ref indicates a reference to another dynamic value.
-			// Pointing to another dynamic value is not supported.
-			if ( ! variable || !! variable?.ref ) {
-				return variable;
-			}
-		} else {
-			return variable;
-		}
-	}
-	const USER_VALUE_PREFIX = 'var:';
-	const THEME_VALUE_PREFIX = 'var(--wp--';
-	const THEME_VALUE_SUFFIX = ')';
-
-	let parsedVar;
-
-	if ( variable.startsWith( USER_VALUE_PREFIX ) ) {
-		parsedVar = variable.slice( USER_VALUE_PREFIX.length ).split( '|' );
-	} else if (
-		variable.startsWith( THEME_VALUE_PREFIX ) &&
-		variable.endsWith( THEME_VALUE_SUFFIX )
-	) {
-		parsedVar = variable
-			.slice( THEME_VALUE_PREFIX.length, -THEME_VALUE_SUFFIX.length )
-			.split( '--' );
-	} else {
-		// We don't know how to parse the value: either is raw of uses complex CSS such as `calc(1px * var(--wp--variable) )`
-		return variable;
-	}
-
-	const [ type, ...path ] = parsedVar;
-	if ( type === 'preset' ) {
-		return getValueFromPresetVariable(
-			features,
-			blockName,
-			variable,
-			path
-		);
-	}
-	if ( type === 'custom' ) {
-		return getValueFromCustomVariable(
-			features,
-			blockName,
-			variable,
-			path
-		);
-	}
-	return variable;
-}
-
-/**
- * Function that scopes a selector with another one. This works a bit like
- * SCSS nesting except the `&` operator isn't supported.
-=======
->>>>>>> d9ed6821
  *
  * @param {string} path The variation path in the Global Styles tree.
  *
  * @return {string} The variation class name.
  */
-<<<<<<< HEAD
-export function scopeSelector( scope, selector ) {
-	const scopes = scope.split( ',' );
-	const selectors = selector.split( ',' );
-
-	const selectorsScoped = [];
-	scopes.forEach( ( outer ) => {
-		selectors.forEach( ( inner ) => {
-			selectorsScoped.push( `${ outer.trim() } ${ inner.trim() }` );
-		} );
-	} );
-
-	return selectorsScoped.join( ', ' );
+export function getVariationClassNameFromPath( path ) {
+	if ( ! path ) {
+		return '';
+	}
+	return `is-style-${ path.split( '.' )[ 1 ] }`;
 }
 
 export function compareVariations( a, b ) {
@@ -351,11 +37,4 @@
 		fastDeepEqual( a.styles, b.styles ) &&
 		fastDeepEqual( a.settings, b.settings )
 	);
-=======
-export function getVariationClassNameFromPath( path ) {
-	if ( ! path ) {
-		return '';
-	}
-	return `is-style-${ path.split( '.' )[ 1 ] }`;
->>>>>>> d9ed6821
 }