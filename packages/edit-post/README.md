# Edit Post

Edit Post Module for WordPress.

> This package is meant to be used only with WordPress core. Feel free to use it in your own project but please keep in mind that it might never get fully documented.

## Installation

Install the module

```bash
npm install @wordpress/edit-post
```

_This package assumes that your code will run in an **ES2015+** environment. If you're using an environment that has limited or no support for such language features and APIs, you should include [the polyfill shipped in `@wordpress/babel-preset-default`](https://github.com/WordPress/gutenberg/tree/HEAD/packages/babel-preset-default#polyfill) in your code._

## Extending the post editor UI

Extending the editor UI can be accomplished with the `registerPlugin` API, allowing you to define all your plugin's UI elements in one place.

Refer to [the plugins module documentation](https://github.com/WordPress/gutenberg/tree/HEAD/packages/plugins/README.md) for more information.

The components exported through the API can be used with the `registerPlugin` ([see documentation](https://github.com/WordPress/gutenberg/tree/HEAD/packages/plugins/README.md)) API.
They can be found in the global variable `wp.editPost` when defining `wp-edit-post` as a script dependency.

## API

<!-- START TOKEN(Autogenerated API docs) -->

### initializeEditor

Initializes and returns an instance of Editor.

_Parameters_

-   _id_ `string`: Unique identifier for editor instance.
-   _postType_ `string`: Post type of the post to edit.
-   _postId_ `Object`: ID of the post to edit.
-   _settings_ `?Object`: Editor settings object.
-   _initialEdits_ `Object`: Programmatic edits to apply initially, to be considered as non-user-initiated (bypass for unsaved changes prompt).

### PluginBlockSettingsMenuItem

Renders a new item in the block settings menu.

_Usage_

```js
// Using ES5 syntax
var __ = wp.i18n.__;
var PluginBlockSettingsMenuItem = wp.editPost.PluginBlockSettingsMenuItem;

function doOnClick() {
	// To be called when the user clicks the menu item.
}

function MyPluginBlockSettingsMenuItem() {
	return wp.element.createElement( PluginBlockSettingsMenuItem, {
		allowedBlocks: [ 'core/paragraph' ],
		icon: 'dashicon-name',
		label: __( 'Menu item text' ),
		onClick: doOnClick,
	} );
}
```

```jsx
// Using ESNext syntax
import { __ } from '@wordpress/i18n';
import { PluginBlockSettingsMenuItem } from '@wordpress/edit-post';

const doOnClick = () => {
	// To be called when the user clicks the menu item.
};

const MyPluginBlockSettingsMenuItem = () => (
	<PluginBlockSettingsMenuItem
		allowedBlocks={ [ 'core/paragraph' ] }
		icon="dashicon-name"
		label={ __( 'Menu item text' ) }
		onClick={ doOnClick }
	/>
);
```

_Parameters_

-   _props_ `Object`: Component props.
-   _props.allowedBlocks_ `[Array]`: An array containing a list of block names for which the item should be shown. If not present, it'll be rendered for any block. If multiple blocks are selected, it'll be shown if and only if all of them are in the allowed list.
-   _props.icon_ `[WPBlockTypeIconRender]`: The [Dashicon](https://developer.wordpress.org/resource/dashicons/) icon slug string, or an SVG WP element.
-   _props.label_ `string`: The menu item text.
-   _props.onClick_ `Function`: Callback function to be executed when the user click the menu item.
-   _props.small_ `[boolean]`: Whether to render the label or not.
-   _props.role_ `[string]`: The ARIA role for the menu item.

_Returns_

-   `WPComponent`: The component to be rendered.

### PluginDocumentSettingPanel

Renders items below the Status & Availability panel in the Document Sidebar.

_Usage_

```js
// Using ES5 syntax
var el = wp.element.createElement;
var __ = wp.i18n.__;
var registerPlugin = wp.plugins.registerPlugin;
var PluginDocumentSettingPanel = wp.editPost.PluginDocumentSettingPanel;

function MyDocumentSettingPlugin() {
	return el(
		PluginDocumentSettingPanel,
		{
			className: 'my-document-setting-plugin',
			title: 'My Panel',
		},
		__( 'My Document Setting Panel' )
	);
}

registerPlugin( 'my-document-setting-plugin', {
	render: MyDocumentSettingPlugin,
} );
```

```jsx
// Using ESNext syntax
import { registerPlugin } from '@wordpress/plugins';
import { PluginDocumentSettingPanel } from '@wordpress/edit-post';

const MyDocumentSettingTest = () => (
	<PluginDocumentSettingPanel
		className="my-document-setting-plugin"
		title="My Panel"
	>
		<p>My Document Setting Panel</p>
	</PluginDocumentSettingPanel>
);

registerPlugin( 'document-setting-test', { render: MyDocumentSettingTest } );
```

_Parameters_

-   _props_ `Object`: Component properties.
-   _props.name_ `[string]`: The machine-friendly name for the panel.
-   _props.className_ `[string]`: An optional class name added to the row.
-   _props.title_ `[string]`: The title of the panel
-   _props.icon_ `[WPBlockTypeIconRender]`: The [Dashicon](https://developer.wordpress.org/resource/dashicons/) icon slug string, or an SVG WP element, to be rendered when the sidebar is pinned to toolbar.

_Returns_

-   `WPComponent`: The component to be rendered.

<<<<<<< HEAD
<a name="PluginHeaderToolbar" href="#PluginHeaderToolbar">#</a> **PluginHeaderToolbar**

Renders a button and association dropdown in the header toolbar

_Usage_

```js
// Using ES5 syntax
var el = wp.element.createElement;
var __ = wp.i18n.__;
var registerPlugin = wp.plugins.registerPlugin;
var PluginHeaderToolbar = wp.editPost.PluginDocumentSettingPanel;

function MyHeaderToolbarPlugin() {
	return el(
		PluginHeaderToolbar,
		{
			className: 'plugin-header-toolbar-button',
			contentClassName: 'plugin-header-toolbar-content',
			position: 'bottom left',
         renderContent: function() { return el( <div>Rendered Content</div>)}
		},
	);
}

registerPlugin( 'my-header-toolbar-plugin', {
		render: MyHeaderToolbarPlugin
} );
```

```jsx
// Using ESNext syntax
const { registerPlugin } = wp.plugins;
const { PluginHeaderToolbar } = wp.editPost;

const MyHeaderToolbarPlugin = () => (
		<PluginHeaderToolbar
         className="plugin-header-toolbar-button"
         classContentName="plugin-header-toolbar-content"
         position="bottom left"
         renderContent={() => <div>Rendered Content</div>}
       />
);

 registerPlugin( 'my-header-toolbar-plugin', { render: MyDocumentSettingTest } );
```

_Parameters_

-   _props_ `Object`: Component properties.
-   _renderContent_ `WPComponent`: The component to render as the UI for the dropdown.
-   _props.className_ `[string]`: Optional. The class name for the button.
-   _props.contentClassName_ `[string]`: Optional. The class name of the dropdown item.
-   _props.position_ `[string]`: Optional. The title of the panel
-   _props.icon_ `[WPBlockTypeIconRender]`: The [Dashicon](https://developer.wordpress.org/resource/dashicons/) icon slug string, or an SVG WP element, to be rendered when the sidebar is pinned to toolbar.

_Returns_

-   `WPComponent`: The component to be rendered.

<a name="PluginMoreMenuItem" href="#PluginMoreMenuItem">#</a> **PluginMoreMenuItem**
=======
### PluginMoreMenuItem
>>>>>>> a3d81f6f

Renders a menu item in `Plugins` group in `More Menu` drop down, and can be used to as a button or link depending on the props provided. The text within the component appears as the menu item label.

_Usage_

```js
// Using ES5 syntax
var __ = wp.i18n.__;
var PluginMoreMenuItem = wp.editPost.PluginMoreMenuItem;
var moreIcon = wp.element.createElement( 'svg' ); //... svg element.

function onButtonClick() {
	alert( 'Button clicked.' );
}

function MyButtonMoreMenuItem() {
	return wp.element.createElement(
		PluginMoreMenuItem,
		{
			icon: moreIcon,
			onClick: onButtonClick,
		},
		__( 'My button title' )
	);
}
```

```jsx
// Using ESNext syntax
import { __ } from '@wordpress/i18n';
import { PluginMoreMenuItem } from '@wordpress/edit-post';
import { more } from '@wordpress/icons';

function onButtonClick() {
	alert( 'Button clicked.' );
}

const MyButtonMoreMenuItem = () => (
	<PluginMoreMenuItem icon={ more } onClick={ onButtonClick }>
		{ __( 'My button title' ) }
	</PluginMoreMenuItem>
);
```

_Parameters_

-   _props_ `Object`: Component properties.
-   _props.href_ `[string]`: When `href` is provided then the menu item is represented as an anchor rather than button. It corresponds to the `href` attribute of the anchor.
-   _props.icon_ `[WPBlockTypeIconRender]`: The [Dashicon](https://developer.wordpress.org/resource/dashicons/) icon slug string, or an SVG WP element, to be rendered to the left of the menu item label.
-   _props.onClick_ `[Function]`: The callback function to be executed when the user clicks the menu item.
-   _props.other_ `[...*]`: Any additional props are passed through to the underlying [MenuItem](https://github.com/WordPress/gutenberg/tree/HEAD/packages/components/src/menu-item/README.md) component.

_Returns_

-   `WPComponent`: The component to be rendered.

### PluginPostPublishPanel

Renders provided content to the post-publish panel in the publish flow (side panel that opens after a user publishes the post).

_Usage_

```js
// Using ES5 syntax
var __ = wp.i18n.__;
var PluginPostPublishPanel = wp.editPost.PluginPostPublishPanel;

function MyPluginPostPublishPanel() {
	return wp.element.createElement(
		PluginPostPublishPanel,
		{
			className: 'my-plugin-post-publish-panel',
			title: __( 'My panel title' ),
			initialOpen: true,
		},
		__( 'My panel content' )
	);
}
```

```jsx
// Using ESNext syntax
import { __ } from '@wordpress/i18n';
import { PluginPostPublishPanel } from '@wordpress/edit-post';

const MyPluginPostPublishPanel = () => (
	<PluginPostPublishPanel
		className="my-plugin-post-publish-panel"
		title={ __( 'My panel title' ) }
		initialOpen={ true }
	>
		{ __( 'My panel content' ) }
	</PluginPostPublishPanel>
);
```

_Parameters_

-   _props_ `Object`: Component properties.
-   _props.className_ `[string]`: An optional class name added to the panel.
-   _props.title_ `[string]`: Title displayed at the top of the panel.
-   _props.initialOpen_ `[boolean]`: Whether to have the panel initially opened. When no title is provided it is always opened.
-   _props.icon_ `[WPBlockTypeIconRender]`: The [Dashicon](https://developer.wordpress.org/resource/dashicons/) icon slug string, or an SVG WP element, to be rendered when the sidebar is pinned to toolbar.

_Returns_

-   `WPComponent`: The component to be rendered.

### PluginPostStatusInfo

Renders a row in the Summary panel of the Document sidebar. It should be noted that this is named and implemented around the function it serves and not its location, which may change in future iterations.

_Usage_

```js
// Using ES5 syntax
var __ = wp.i18n.__;
var PluginPostStatusInfo = wp.editPost.PluginPostStatusInfo;

function MyPluginPostStatusInfo() {
	return wp.element.createElement(
		PluginPostStatusInfo,
		{
			className: 'my-plugin-post-status-info',
		},
		__( 'My post status info' )
	);
}
```

```jsx
// Using ESNext syntax
import { __ } from '@wordpress/i18n';
import { PluginPostStatusInfo } from '@wordpress/edit-post';

const MyPluginPostStatusInfo = () => (
	<PluginPostStatusInfo className="my-plugin-post-status-info">
		{ __( 'My post status info' ) }
	</PluginPostStatusInfo>
);
```

_Parameters_

-   _props_ `Object`: Component properties.
-   _props.className_ `[string]`: An optional class name added to the row.
-   _props.children_ `WPElement`: Children to be rendered.

_Returns_

-   `WPComponent`: The component to be rendered.

### PluginPrePublishPanel

Renders provided content to the pre-publish side panel in the publish flow (side panel that opens when a user first pushes "Publish" from the main editor).

_Usage_

```js
// Using ES5 syntax
var __ = wp.i18n.__;
var PluginPrePublishPanel = wp.editPost.PluginPrePublishPanel;

function MyPluginPrePublishPanel() {
	return wp.element.createElement(
		PluginPrePublishPanel,
		{
			className: 'my-plugin-pre-publish-panel',
			title: __( 'My panel title' ),
			initialOpen: true,
		},
		__( 'My panel content' )
	);
}
```

```jsx
// Using ESNext syntax
import { __ } from '@wordpress/i18n';
import { PluginPrePublishPanel } from '@wordpress/edit-post';

const MyPluginPrePublishPanel = () => (
	<PluginPrePublishPanel
		className="my-plugin-pre-publish-panel"
		title={ __( 'My panel title' ) }
		initialOpen={ true }
	>
		{ __( 'My panel content' ) }
	</PluginPrePublishPanel>
);
```

_Parameters_

-   _props_ `Object`: Component props.
-   _props.className_ `[string]`: An optional class name added to the panel.
-   _props.title_ `[string]`: Title displayed at the top of the panel.
-   _props.initialOpen_ `[boolean]`: Whether to have the panel initially opened. When no title is provided it is always opened.
-   _props.icon_ `[WPBlockTypeIconRender]`: The [Dashicon](https://developer.wordpress.org/resource/dashicons/) icon slug string, or an SVG WP element, to be rendered when the sidebar is pinned to toolbar.

_Returns_

-   `WPComponent`: The component to be rendered.

### PluginSidebar

Renders a sidebar when activated. The contents within the `PluginSidebar` will appear as content within the sidebar. It also automatically renders a corresponding `PluginSidebarMenuItem` component when `isPinnable` flag is set to `true`. If you wish to display the sidebar, you can with use the `PluginSidebarMoreMenuItem` component or the `wp.data.dispatch` API:

```js
wp.data
	.dispatch( 'core/edit-post' )
	.openGeneralSidebar( 'plugin-name/sidebar-name' );
```

_Related_

-   PluginSidebarMoreMenuItem

_Usage_

```js
// Using ES5 syntax
var __ = wp.i18n.__;
var el = wp.element.createElement;
var PanelBody = wp.components.PanelBody;
var PluginSidebar = wp.editPost.PluginSidebar;
var moreIcon = wp.element.createElement( 'svg' ); //... svg element.

function MyPluginSidebar() {
	return el(
		PluginSidebar,
		{
			name: 'my-sidebar',
			title: 'My sidebar title',
			icon: moreIcon,
		},
		el( PanelBody, {}, __( 'My sidebar content' ) )
	);
}
```

```jsx
// Using ESNext syntax
import { __ } from '@wordpress/i18n';
import { PanelBody } from '@wordpress/components';
import { PluginSidebar } from '@wordpress/edit-post';
import { more } from '@wordpress/icons';

const MyPluginSidebar = () => (
	<PluginSidebar name="my-sidebar" title="My sidebar title" icon={ more }>
		<PanelBody>{ __( 'My sidebar content' ) }</PanelBody>
	</PluginSidebar>
);
```

_Parameters_

-   _props_ `Object`: Element props.
-   _props.name_ `string`: A string identifying the sidebar. Must be unique for every sidebar registered within the scope of your plugin.
-   _props.className_ `[string]`: An optional class name added to the sidebar body.
-   _props.title_ `string`: Title displayed at the top of the sidebar.
-   _props.isPinnable_ `[boolean]`: Whether to allow to pin sidebar to the toolbar. When set to `true` it also automatically renders a corresponding menu item.
-   _props.icon_ `[WPBlockTypeIconRender]`: The [Dashicon](https://developer.wordpress.org/resource/dashicons/) icon slug string, or an SVG WP element, to be rendered when the sidebar is pinned to toolbar.

### PluginSidebarMoreMenuItem

Renders a menu item in `Plugins` group in `More Menu` drop down, and can be used to activate the corresponding `PluginSidebar` component. The text within the component appears as the menu item label.

_Usage_

```js
// Using ES5 syntax
var __ = wp.i18n.__;
var PluginSidebarMoreMenuItem = wp.editPost.PluginSidebarMoreMenuItem;
var moreIcon = wp.element.createElement( 'svg' ); //... svg element.

function MySidebarMoreMenuItem() {
	return wp.element.createElement(
		PluginSidebarMoreMenuItem,
		{
			target: 'my-sidebar',
			icon: moreIcon,
		},
		__( 'My sidebar title' )
	);
}
```

```jsx
// Using ESNext syntax
import { __ } from '@wordpress/i18n';
import { PluginSidebarMoreMenuItem } from '@wordpress/edit-post';
import { more } from '@wordpress/icons';

const MySidebarMoreMenuItem = () => (
	<PluginSidebarMoreMenuItem target="my-sidebar" icon={ more }>
		{ __( 'My sidebar title' ) }
	</PluginSidebarMoreMenuItem>
);
```

_Parameters_

-   _props_ `Object`: Component props.
-   _props.target_ `string`: A string identifying the target sidebar you wish to be activated by this menu item. Must be the same as the `name` prop you have given to that sidebar.
-   _props.icon_ `[WPBlockTypeIconRender]`: The [Dashicon](https://developer.wordpress.org/resource/dashicons/) icon slug string, or an SVG WP element, to be rendered to the left of the menu item label.

_Returns_

-   `WPComponent`: The component to be rendered.

### reinitializeEditor

Used to reinitialize the editor after an error. Now it's a deprecated noop function.

### store

Store definition for the edit post namespace.

_Related_

-   <https://github.com/WordPress/gutenberg/blob/HEAD/packages/data/README.md#createReduxStore>

_Type_

-   `Object`

<!-- END TOKEN(Autogenerated API docs) -->

## Contributing to this package

This is an individual package that's part of the Gutenberg project. The project is organized as a monorepo. It's made up of multiple self-contained software packages, each with a specific purpose. The packages in this monorepo are published to [npm](https://www.npmjs.com/) and used by [WordPress](https://make.wordpress.org/core/) as well as other software projects.

To find out more about contributing to this package or Gutenberg as a whole, please read the project's main [contributor guide](https://github.com/WordPress/gutenberg/tree/HEAD/CONTRIBUTING.md).

<br /><br /><p align="center"><img src="https://s.w.org/style/images/codeispoetry.png?1" alt="Code is Poetry." /></p><|MERGE_RESOLUTION|>--- conflicted
+++ resolved
@@ -155,71 +155,7 @@
 
 -   `WPComponent`: The component to be rendered.
 
-<<<<<<< HEAD
-<a name="PluginHeaderToolbar" href="#PluginHeaderToolbar">#</a> **PluginHeaderToolbar**
-
-Renders a button and association dropdown in the header toolbar
-
-_Usage_
-
-```js
-// Using ES5 syntax
-var el = wp.element.createElement;
-var __ = wp.i18n.__;
-var registerPlugin = wp.plugins.registerPlugin;
-var PluginHeaderToolbar = wp.editPost.PluginDocumentSettingPanel;
-
-function MyHeaderToolbarPlugin() {
-	return el(
-		PluginHeaderToolbar,
-		{
-			className: 'plugin-header-toolbar-button',
-			contentClassName: 'plugin-header-toolbar-content',
-			position: 'bottom left',
-         renderContent: function() { return el( <div>Rendered Content</div>)}
-		},
-	);
-}
-
-registerPlugin( 'my-header-toolbar-plugin', {
-		render: MyHeaderToolbarPlugin
-} );
-```
-
-```jsx
-// Using ESNext syntax
-const { registerPlugin } = wp.plugins;
-const { PluginHeaderToolbar } = wp.editPost;
-
-const MyHeaderToolbarPlugin = () => (
-		<PluginHeaderToolbar
-         className="plugin-header-toolbar-button"
-         classContentName="plugin-header-toolbar-content"
-         position="bottom left"
-         renderContent={() => <div>Rendered Content</div>}
-       />
-);
-
- registerPlugin( 'my-header-toolbar-plugin', { render: MyDocumentSettingTest } );
-```
-
-_Parameters_
-
--   _props_ `Object`: Component properties.
--   _renderContent_ `WPComponent`: The component to render as the UI for the dropdown.
--   _props.className_ `[string]`: Optional. The class name for the button.
--   _props.contentClassName_ `[string]`: Optional. The class name of the dropdown item.
--   _props.position_ `[string]`: Optional. The title of the panel
--   _props.icon_ `[WPBlockTypeIconRender]`: The [Dashicon](https://developer.wordpress.org/resource/dashicons/) icon slug string, or an SVG WP element, to be rendered when the sidebar is pinned to toolbar.
-
-_Returns_
-
--   `WPComponent`: The component to be rendered.
-
-<a name="PluginMoreMenuItem" href="#PluginMoreMenuItem">#</a> **PluginMoreMenuItem**
-=======
 ### PluginMoreMenuItem
->>>>>>> a3d81f6f
 
 Renders a menu item in `Plugins` group in `More Menu` drop down, and can be used to as a button or link depending on the props provided. The text within the component appears as the menu item label.
 
