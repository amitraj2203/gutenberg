/**
 * External dependencies
 */
import { identity } from 'lodash';
import { View, Platform, TouchableWithoutFeedback } from 'react-native';

/**
 * WordPress dependencies
 */
import { Component } from '@wordpress/element';
import { withDispatch, withSelect } from '@wordpress/data';
import { compose, withPreferredColorScheme } from '@wordpress/compose';
import { createBlock } from '@wordpress/blocks';
import { KeyboardAwareFlatList, ReadableContentView } from '@wordpress/components';

/**
 * Internal dependencies
 */
import styles from './style.scss';
import BlockListBlock from './block';
import BlockListAppender from '../block-list-appender';
import BlockInsertionPoint from './insertion-point';
import __experimentalBlockListFooter from '../block-list-footer';

const innerToolbarHeight = 44;

export class BlockList extends Component {
	constructor() {
		super( ...arguments );

		this.renderItem = this.renderItem.bind( this );
		this.renderBlockListFooter = this.renderBlockListFooter.bind( this );
		this.renderDefaultBlockAppender = this.renderDefaultBlockAppender.bind( this );
		this.onCaretVerticalPositionChange = this.onCaretVerticalPositionChange.bind( this );
		this.scrollViewInnerRef = this.scrollViewInnerRef.bind( this );
		this.addBlockToEndOfPost = this.addBlockToEndOfPost.bind( this );
		this.shouldFlatListPreventAutomaticScroll = this.shouldFlatListPreventAutomaticScroll.bind( this );
		this.shouldShowInnerBlockAppender = this.shouldShowInnerBlockAppender.bind( this );
	}

	addBlockToEndOfPost( newBlock ) {
		this.props.insertBlock( newBlock, this.props.blockCount );
	}

	onCaretVerticalPositionChange( targetId, caretY, previousCaretY ) {
		KeyboardAwareFlatList.handleCaretVerticalPositionChange( this.scrollViewRef, targetId, caretY, previousCaretY );
	}

	scrollViewInnerRef( ref ) {
		this.scrollViewRef = ref;
	}

	shouldFlatListPreventAutomaticScroll() {
		return this.props.isBlockInsertionPointVisible;
	}

	renderDefaultBlockAppender() {
		const { shouldShowInsertionPointBefore } = this.props;
		const willShowInsertionPoint = shouldShowInsertionPointBefore(); // call without the client_id argument since this is the appender
		return (
			<ReadableContentView>
				<BlockListAppender				// show the default appender, anormal, when not inserting a block
					rootClientId={ this.props.rootClientId }
					renderAppender={ this.props.renderAppender }
					showSeparator={ willShowInsertionPoint }
				/>
			</ReadableContentView>
		);
	}

	shouldShowInnerBlockAppender() {
		const {
			blockClientIds,
			renderAppender,
		} = this.props;
		return ( renderAppender && blockClientIds.length > 0 );
	}

	render() {
		const {
			clearSelectedBlock,
			blockClientIds,
			isFullyBordered,
			title,
			header,
			withFooter = true,
			isReadOnly,
			isRootList,
			containerStyle,
		} = this.props;

		return (
			<View
				style={ { flex: isRootList ? 1 : 0 } }
				onAccessibilityEscape={ clearSelectedBlock }
			>
				<KeyboardAwareFlatList
					{ ...( Platform.OS === 'android' ? { removeClippedSubviews: false } : {} ) } // Disable clipping on Android to fix focus losing. See https://github.com/wordpress-mobile/gutenberg-mobile/pull/741#issuecomment-472746541
					accessibilityLabel="block-list"
					autoScroll={ this.props.autoScroll }
					innerRef={ this.scrollViewInnerRef }
					extraScrollHeight={ innerToolbarHeight + 10 }
					keyboardShouldPersistTaps="always"
					scrollViewStyle={ { flex: isRootList ? 1 : 0 } }
					containerStyle={ containerStyle }
					data={ blockClientIds }
					extraData={ [ isFullyBordered ] }
					keyExtractor={ identity }
					renderItem={ this.renderItem }
					shouldPreventAutomaticScroll={ this.shouldFlatListPreventAutomaticScroll }
					title={ title }
					ListHeaderComponent={ ! isReadOnly && header }
					ListEmptyComponent={ ! isReadOnly && this.renderDefaultBlockAppender }
					ListFooterComponent={ ! isReadOnly && withFooter && this.renderBlockListFooter }
				/>

				{ this.shouldShowInnerBlockAppender() && (
					<View style={ styles.paddingToContent }>
						<BlockListAppender
							rootClientId={ this.props.rootClientId }
							renderAppender={ this.props.renderAppender }
							showSeparator
						/>
					</View>
				)
				}

			</View>
		);
	}

	renderItem( { item: clientId } ) {
		const {
			isReadOnly,
			shouldShowInsertionPointBefore,
			shouldShowInsertionPointAfter,
			containerStyle,
			getBlockAttributes,
			renderAppender,
			blockClientIds,
		} = this.props;

		const getVerticalAlignmentRemap = ( newAlignment ) => {
			let alingment;
			switch ( newAlignment ) {
				case 'center':
					alingment = 'center';
					break;

				case 'bottom':
					alingment = 'flex-end';
					break;

				case 'top':
					alingment = 'flex-start';
					break;

				default:
					alingment = newAlignment;
			}
			return { justifyContent: alingment };
		};

		const attributes = getBlockAttributes( clientId );
		let columnContainerStyle = {};
		if ( attributes ) {
			columnContainerStyle = getVerticalAlignmentRemap( attributes.verticalAlignment );
		}

		return (
			<ReadableContentView style={ containerStyle ? columnContainerStyle : undefined } >
				<View pointerEvents={ isReadOnly ? 'box-only' : 'auto' } >
					{ shouldShowInsertionPointBefore( clientId ) && <BlockInsertionPoint /> }
<<<<<<< HEAD
					{ shouldShowBlockAtIndex( index ) && (
						<BlockListBlock
							key={ clientId }
							showTitle={ false }
							clientId={ clientId }
							rootClientId={ this.props.rootClientId }
							onCaretVerticalPositionChange={ this.onCaretVerticalPositionChange }
							isSmallScreen={ ! this.props.isFullyBordered }
						/> ) }
					{ ! ( renderAppender && blockClientIds.length > 0 ) && shouldShowInsertionPointAfter( clientId ) && <BlockInsertionPoint /> }
=======
					<BlockListBlock
						key={ clientId }
						showTitle={ false }
						clientId={ clientId }
						rootClientId={ this.props.rootClientId }
						onCaretVerticalPositionChange={ this.onCaretVerticalPositionChange }
						isSmallScreen={ ! this.props.isFullyBordered }
					/>
					{ ! this.shouldShowInnerBlockAppender() && shouldShowInsertionPointAfter( clientId ) && <BlockInsertionPoint /> }
>>>>>>> 8497112e
				</View>
			</ReadableContentView>
		);
	}

	renderBlockListFooter() {
		const paragraphBlock = createBlock( 'core/paragraph' );
		return (
			<>
				<TouchableWithoutFeedback onPress={ () => {
					this.addBlockToEndOfPost( paragraphBlock );
				} } >
					<View style={ styles.blockListFooter } />
				</TouchableWithoutFeedback>
				<__experimentalBlockListFooter.Slot />
			</>
		);
	}
}

export default compose( [
	withSelect( ( select, { rootClientId } ) => {
		const {
			getBlockCount,
			getBlockOrder,
			getSelectedBlockClientId,
			getBlockInsertionPoint,
			isBlockInsertionPointVisible,
			getSettings,
			__unstableGetBlockWithoutInnerBlocks,
		} = select( 'core/block-editor' );

		const selectedBlockClientId = getSelectedBlockClientId();
		const blockClientIds = getBlockOrder( rootClientId );
		const insertionPoint = getBlockInsertionPoint();
		const blockInsertionPointIsVisible = isBlockInsertionPointVisible();
<<<<<<< HEAD
		const selectedBlock = getSelectedBlock();
		const hasInnerBlocks = selectedBlock && ( selectedBlock.name === getGroupingBlockName() || selectedBlock.name === 'core/columns' || selectedBlock.name === 'core/column' );
=======
>>>>>>> 8497112e
		const shouldShowInsertionPointBefore = ( clientId ) => {
			return (
				blockInsertionPointIsVisible &&
				insertionPoint.rootClientId === rootClientId &&
				(
					// if list is empty, show the insertion point (via the default appender)
					blockClientIds.length === 0 ||
					// or if the insertion point is right before the denoted block
					blockClientIds[ insertionPoint.index ] === clientId
				)
			);
		};
		const shouldShowInsertionPointAfter = ( clientId ) => {
			return (
				blockInsertionPointIsVisible &&
				insertionPoint.rootClientId === rootClientId &&

				// if the insertion point is at the end of the list
				blockClientIds.length === insertionPoint.index &&

				// and the denoted block is the last one on the list, show the indicator at the end of the block
				blockClientIds[ insertionPoint.index - 1 ] === clientId
			);
		};

		const isReadOnly = getSettings().readOnly;

		const getBlockAttributes = ( clientId ) => ( __unstableGetBlockWithoutInnerBlocks( clientId ) || {} ).attributes;

		return {
			blockClientIds,
			blockCount: getBlockCount( rootClientId ),
			isBlockInsertionPointVisible: isBlockInsertionPointVisible(),
			shouldShowInsertionPointBefore,
			shouldShowInsertionPointAfter,
			selectedBlockClientId,
			isReadOnly,
			isRootList: rootClientId === undefined,
			getBlockAttributes,
		};
	} ),
	withDispatch( ( dispatch ) => {
		const {
			insertBlock,
			replaceBlock,
			clearSelectedBlock,
		} = dispatch( 'core/block-editor' );

		return {
			clearSelectedBlock,
			insertBlock,
			replaceBlock,
		};
	} ),
	withPreferredColorScheme,
] )( BlockList );<|MERGE_RESOLUTION|>--- conflicted
+++ resolved
@@ -171,18 +171,6 @@
 			<ReadableContentView style={ containerStyle ? columnContainerStyle : undefined } >
 				<View pointerEvents={ isReadOnly ? 'box-only' : 'auto' } >
 					{ shouldShowInsertionPointBefore( clientId ) && <BlockInsertionPoint /> }
-<<<<<<< HEAD
-					{ shouldShowBlockAtIndex( index ) && (
-						<BlockListBlock
-							key={ clientId }
-							showTitle={ false }
-							clientId={ clientId }
-							rootClientId={ this.props.rootClientId }
-							onCaretVerticalPositionChange={ this.onCaretVerticalPositionChange }
-							isSmallScreen={ ! this.props.isFullyBordered }
-						/> ) }
-					{ ! ( renderAppender && blockClientIds.length > 0 ) && shouldShowInsertionPointAfter( clientId ) && <BlockInsertionPoint /> }
-=======
 					<BlockListBlock
 						key={ clientId }
 						showTitle={ false }
@@ -192,7 +180,6 @@
 						isSmallScreen={ ! this.props.isFullyBordered }
 					/>
 					{ ! this.shouldShowInnerBlockAppender() && shouldShowInsertionPointAfter( clientId ) && <BlockInsertionPoint /> }
->>>>>>> 8497112e
 				</View>
 			</ReadableContentView>
 		);
@@ -229,11 +216,8 @@
 		const blockClientIds = getBlockOrder( rootClientId );
 		const insertionPoint = getBlockInsertionPoint();
 		const blockInsertionPointIsVisible = isBlockInsertionPointVisible();
-<<<<<<< HEAD
 		const selectedBlock = getSelectedBlock();
 		const hasInnerBlocks = selectedBlock && ( selectedBlock.name === getGroupingBlockName() || selectedBlock.name === 'core/columns' || selectedBlock.name === 'core/column' );
-=======
->>>>>>> 8497112e
 		const shouldShowInsertionPointBefore = ( clientId ) => {
 			return (
 				blockInsertionPointIsVisible &&
