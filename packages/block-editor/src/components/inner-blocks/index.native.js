/**
 * External dependencies
 */
import { pick, isEqual } from 'lodash';

/**
 * WordPress dependencies
 */
import { Component } from '@wordpress/element';
import { withSelect, withDispatch } from '@wordpress/data';
import {
	synchronizeBlocksWithTemplate,
	withBlockContentContext,
} from '@wordpress/blocks';
import isShallowEqual from '@wordpress/is-shallow-equal';
import { compose } from '@wordpress/compose';

/**
 * Internal dependencies
 */
import ButtonBlockAppender from './button-block-appender';
import DefaultBlockAppender from './default-block-appender';
import BlockList from '../block-list';
import { withBlockEditContext } from '../block-edit/context';

class InnerBlocks extends Component {
	constructor() {
		super( ...arguments );
		this.state = {
			templateInProcess: !! this.props.template,
		};
		this.updateNestedSettings();
	}

	getTemplateLock() {
		const { templateLock, parentLock } = this.props;
		return templateLock === undefined ? parentLock : templateLock;
	}

	componentDidMount() {
		const { innerBlocks } = this.props.block;
		// only synchronize innerBlocks with template if innerBlocks are empty or a locking all exists
		if ( innerBlocks.length === 0 || this.getTemplateLock() === 'all' ) {
			this.synchronizeBlocksWithTemplate();
		}

		if ( this.state.templateInProcess ) {
			this.setState( {
				templateInProcess: false,
			} );
		}
	}

	componentDidUpdate( prevProps ) {
		const { template, block } = this.props;
		const { innerBlocks } = block;

		this.updateNestedSettings();
		// only synchronize innerBlocks with template if innerBlocks are empty or a locking all exists
		if ( innerBlocks.length === 0 || this.getTemplateLock() === 'all' ) {
			const hasTemplateChanged = ! isEqual(
				template,
				prevProps.template
			);
			if ( hasTemplateChanged ) {
				this.synchronizeBlocksWithTemplate();
			}
		}
	}

	/**
	 * Called on mount or when a mismatch exists between the templates and
	 * inner blocks, synchronizes inner blocks with the template, replacing
	 * current blocks.
	 */
	synchronizeBlocksWithTemplate() {
		const { template, block, replaceInnerBlocks } = this.props;
		const { innerBlocks } = block;

		// Synchronize with templates. If the next set differs, replace.
		const nextBlocks = synchronizeBlocksWithTemplate(
			innerBlocks,
			template
		);
		if ( ! isEqual( nextBlocks, innerBlocks ) ) {
			replaceInnerBlocks( nextBlocks );
		}
	}

	updateNestedSettings() {
		const {
			blockListSettings,
			allowedBlocks,
			updateNestedSettings,
		} = this.props;

		const newSettings = {
			allowedBlocks,
			templateLock: this.getTemplateLock(),
		};

		if ( ! isShallowEqual( blockListSettings, newSettings ) ) {
			updateNestedSettings( newSettings );
		}
	}

	render() {
		const {
			clientId,
			renderAppender,
<<<<<<< HEAD
			__experimentalMoverDirection,
			style,
			customOnDelete,
			customOnAdd,
			parentWidth,
			shouldRenderFooterAppender,
=======
			marginVertical,
			marginHorizontal,
>>>>>>> a760d745
		} = this.props;
		const { templateInProcess } = this.state;

		return (
			<>
				{ ! templateInProcess && (
					<BlockList
						marginVertical={ marginVertical }
						marginHorizontal={ marginHorizontal }
						rootClientId={ clientId }
						renderAppender={ renderAppender }
						withFooter={ false }
						__experimentalMoverDirection={
							__experimentalMoverDirection
						}
						style={ style }
						customOnDelete={ customOnDelete }
						customOnAdd={ customOnAdd }
						parentWidth={ parentWidth }
						shouldRenderFooterAppender={
							shouldRenderFooterAppender
						}
					/>
				) }
			</>
		);
	}
}

InnerBlocks = compose( [
	withBlockEditContext( ( context ) => pick( context, [ 'clientId' ] ) ),
	withSelect( ( select, ownProps ) => {
		const {
			isBlockSelected,
			hasSelectedInnerBlock,
			getBlock,
			getBlockListSettings,
			getBlockRootClientId,
			getTemplateLock,
		} = select( 'core/block-editor' );
		const { clientId } = ownProps;
		const block = getBlock( clientId );
		const rootClientId = getBlockRootClientId( clientId );

		return {
			block,
			blockListSettings: getBlockListSettings( clientId ),
			hasOverlay:
				block.name !== 'core/template' &&
				! isBlockSelected( clientId ) &&
				! hasSelectedInnerBlock( clientId, true ),
			parentLock: getTemplateLock( rootClientId ),
		};
	} ),
	withDispatch( ( dispatch, ownProps ) => {
		const { replaceInnerBlocks, updateBlockListSettings } = dispatch(
			'core/block-editor'
		);
		const {
			block,
			clientId,
			templateInsertUpdatesSelection = true,
		} = ownProps;

		return {
			replaceInnerBlocks( blocks ) {
				replaceInnerBlocks(
					clientId,
					blocks,
					block.innerBlocks.length === 0 &&
						templateInsertUpdatesSelection
				);
			},
			updateNestedSettings( settings ) {
				dispatch( updateBlockListSettings( clientId, settings ) );
			},
		};
	} ),
] )( InnerBlocks );

// Expose default appender placeholders as components.
InnerBlocks.DefaultBlockAppender = DefaultBlockAppender;
InnerBlocks.ButtonBlockAppender = ButtonBlockAppender;

InnerBlocks.Content = withBlockContentContext( ( { BlockContent } ) => (
	<BlockContent />
) );

/**
 * @see https://github.com/WordPress/gutenberg/blob/master/packages/block-editor/src/components/inner-blocks/README.md
 */
export default InnerBlocks;<|MERGE_RESOLUTION|>--- conflicted
+++ resolved
@@ -108,17 +108,14 @@
 		const {
 			clientId,
 			renderAppender,
-<<<<<<< HEAD
+			marginVertical,
+			marginHorizontal,
 			__experimentalMoverDirection,
 			style,
 			customOnDelete,
 			customOnAdd,
 			parentWidth,
 			shouldRenderFooterAppender,
-=======
-			marginVertical,
-			marginHorizontal,
->>>>>>> a760d745
 		} = this.props;
 		const { templateInProcess } = this.state;
 
