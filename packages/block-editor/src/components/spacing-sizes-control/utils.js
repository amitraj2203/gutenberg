/**
 * WordPress dependencies
 */
import { __ } from '@wordpress/i18n';

/**
 * Checks is given value is a spacing preset.
 *
 * @param {string} value Value to check
 *
 * @return {boolean} Return true if value is string in format var:preset|spacing|.
 */
export function isValueSpacingPreset( value ) {
	if ( ! value?.includes ) {
		return false;
	}
	return value === '0' || value.includes( 'var:preset|spacing|' );
}

/**
 * Converts a spacing preset into a custom value.
 *
 * @param {string} value        Value to convert
 * @param {Array}  spacingSizes Array of the current spacing preset objects
 *
 * @return {string} Mapping of the spacing preset to its equivalent custom value.
 */
export function getCustomValueFromPreset( value, spacingSizes ) {
	if ( ! isValueSpacingPreset( value ) ) {
		return value;
	}

	const slug = getSpacingPresetSlug( value );
	const spacingSize = spacingSizes.find(
		( size ) => String( size.slug ) === slug
	);

	return spacingSize?.size;
}

/**
 * Converts a custom value to preset value if one can be found.
 *
 * Returns value as-is if no match is found.
 *
 * @param {string} value        Value to convert
 * @param {Array}  spacingSizes Array of the current spacing preset objects
 *
 * @return {string} The preset value if it can be found.
 */
export function getPresetValueFromCustomValue( value, spacingSizes ) {
	// Return value as-is if it is already a preset;
	if ( isValueSpacingPreset( value ) ) {
		return value;
	}

	const spacingMatch = spacingSizes.find(
		( size ) => String( size.size ) === String( value )
	);

	if ( spacingMatch?.slug ) {
		return `var:preset|spacing|${ spacingMatch.slug }`;
	}

	return value;
}

/**
 * Converts a spacing preset into a custom value.
 *
 * @param {string} value Value to convert.
 *
 * @return {string|undefined} CSS var string for given spacing preset value.
 */
export function getSpacingPresetCssVar( value ) {
	if ( ! value ) {
		return;
	}

	const slug = value.match( /var:preset\|spacing\|(.+)/ );

	if ( ! slug ) {
		return value;
	}

	return `var(--wp--preset--spacing--${ slug[ 1 ] })`;
}

/**
 * Returns the slug section of the given spacing preset string.
 *
 * @param {string} value Value to extract slug from.
 *
<<<<<<< HEAD
 * @return {number|undefined} The int value of the slug from given spacing preset.
=======
 * @return {string|undefined} The int value of the slug from given spacing preset.
>>>>>>> 8b2957b0
 */
export function getSpacingPresetSlug( value ) {
	if ( ! value ) {
		return;
	}

	if ( value === '0' || value === 'default' ) {
		return value;
	}

	const slug = value.match( /var:preset\|spacing\|(.+)/ );

	return slug ? slug[ 1 ] : undefined;
}

/**
 * Converts spacing preset value into a Range component value .
 *
 * @param {string} presetValue  Value to convert to Range value.
 * @param {Array}  spacingSizes Array of current spacing preset value objects.
 *
 * @return {number} The int value for use in Range control.
 */
export function getSliderValueFromPreset( presetValue, spacingSizes ) {
	if ( presetValue === undefined ) {
		return 0;
	}
	const slug =
		parseFloat( presetValue, 10 ) === 0
			? '0'
			: getSpacingPresetSlug( presetValue );
	const sliderValue = spacingSizes.findIndex( ( spacingSize ) => {
		return String( spacingSize.slug ) === slug;
	} );

	// Returning NaN rather than undefined as undefined makes range control thumb sit in center
	return sliderValue !== -1 ? sliderValue : NaN;
}

export const LABELS = {
	all: __( 'All sides' ),
	top: __( 'Top' ),
	bottom: __( 'Bottom' ),
	left: __( 'Left' ),
	right: __( 'Right' ),
	mixed: __( 'Mixed' ),
	vertical: __( 'Vertical' ),
	horizontal: __( 'Horizontal' ),
};

export const DEFAULT_VALUES = {
	top: undefined,
	right: undefined,
	bottom: undefined,
	left: undefined,
};

export const ALL_SIDES = [ 'top', 'right', 'bottom', 'left' ];

/**
 * Gets an items with the most occurrence within an array
 * https://stackoverflow.com/a/20762713
 *
 * @param {Array<any>} arr Array of items to check.
 * @return {any} The item with the most occurrences.
 */
function mode( arr ) {
	return arr
		.sort(
			( a, b ) =>
				arr.filter( ( v ) => v === a ).length -
				arr.filter( ( v ) => v === b ).length
		)
		.pop();
}

/**
 * Gets the 'all' input value from values data.
 *
 * @param {Object} values Box spacing values
 *
 * @return {string} The most common value from all sides of box.
 */
export function getAllRawValue( values = {} ) {
	return mode( Object.values( values ) );
}

/**
 * Checks to determine if values are mixed.
 *
 * @param {Object} values Box values.
 * @param {Array}  sides  Sides that values relate to.
 *
 * @return {boolean} Whether values are mixed.
 */
export function isValuesMixed( values = {}, sides = ALL_SIDES ) {
	return (
		( Object.values( values ).length >= 1 &&
			Object.values( values ).length < sides.length ) ||
		new Set( Object.values( values ) ).size > 1
	);
}

/**
 * Checks to determine if values are defined.
 *
 * @param {Object} values Box values.
 *
 * @return {boolean} Whether values are defined.
 */
export function isValuesDefined( values ) {
	if ( values === undefined || values === null ) {
		return false;
	}
	return Object.values( values ).filter( ( value ) => !! value ).length > 0;
}<|MERGE_RESOLUTION|>--- conflicted
+++ resolved
@@ -91,11 +91,7 @@
  *
  * @param {string} value Value to extract slug from.
  *
-<<<<<<< HEAD
- * @return {number|undefined} The int value of the slug from given spacing preset.
-=======
  * @return {string|undefined} The int value of the slug from given spacing preset.
->>>>>>> 8b2957b0
  */
 export function getSpacingPresetSlug( value ) {
 	if ( ! value ) {
