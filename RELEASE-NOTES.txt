1.6.0
------
<<<<<<< HEAD
- A new block is available: video block.
=======
* Added UI to display a warning when a block has invalid content.
>>>>>>> 0533baf7
<|MERGE_RESOLUTION|>--- conflicted
+++ resolved
@@ -1,7 +1,4 @@
 1.6.0
 ------
-<<<<<<< HEAD
 - A new block is available: video block.
-=======
-* Added UI to display a warning when a block has invalid content.
->>>>>>> 0533baf7
+* Added UI to display a warning when a block has invalid content.