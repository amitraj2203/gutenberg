--- conflicted
+++ resolved
@@ -70,12 +70,7 @@
 		return (
 			<View style={ styles.toolbar } >
 				<ToolbarButton
-<<<<<<< HEAD
 					title={ __( moveUpButtonTitle ) }
-=======
-					accessibilityLabel={ __( 'Move up' ) }
-					title={ __( 'Move up' ) }
->>>>>>> 92be0c59
 					isDisabled={ ! this.props.canMoveUp }
 					onClick={ this.onUpPressed }
 					icon="arrow-up-alt"
@@ -83,11 +78,7 @@
 				/>
 
 				<ToolbarButton
-<<<<<<< HEAD
 					title={ __( moveDownButtonTitle ) }
-=======
-					title={ __( 'Move down' ) }
->>>>>>> 92be0c59
 					isDisabled={ ! this.props.canMoveDown }
 					onClick={ this.onDownPressed }
 					icon="arrow-down-alt"
@@ -99,11 +90,7 @@
 				<InspectorControls.Slot />
 
 				<ToolbarButton
-<<<<<<< HEAD
 					title={ __( removeButtonTitle ) }
-=======
-					title={ __( 'Remove' ) }
->>>>>>> 92be0c59
 					onClick={ this.onDeletePressed }
 					icon="trash"
 					extraProps={ { hint: __( 'Double tap to remove the block' ) } }
